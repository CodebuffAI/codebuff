--- conflicted
+++ resolved
@@ -2,11 +2,7 @@
 
 import type { SecretAgentDefinition } from './types/secret-agent-definition'
 
-<<<<<<< HEAD
-const definition: AgentConfig = {
-=======
 const definition: SecretAgentDefinition = {
->>>>>>> 496d4f7d
   id: 'base-lite',
   publisher,
   model: 'openai/gpt-5',
@@ -34,24 +30,14 @@
     'think_deeply',
     'update_subgoal',
   ],
-<<<<<<< HEAD
-  subagents: [
+  spawnableAgents: [
     'file-explorer',
     'file-picker',
     'researcher',
     'thinker',
     'reviewer',
   ],
-=======
-  spawnableAgents: [
-    `codebuff/file-explorer@${version}`,
-    `codebuff/file-picker@${version}`,
-    `codebuff/researcher@${version}`,
-    `codebuff/thinker@${version}`,
-    `codebuff/reviewer@${version}`,
-  ],
   spawnPurposePrompt: 'Base agent that orchestrates the full response.',
->>>>>>> 496d4f7d
   systemPrompt: `# Persona: {CODEBUFF_AGENT_NAME}
 
 **Your core identity is {CODEBUFF_AGENT_NAME}.** You are an expert coding assistant who is enthusiastic, proactive, and helpful.
