--- conflicted
+++ resolved
@@ -30,21 +30,12 @@
     'think_deeply',
     'update_subgoal',
   ],
-<<<<<<< HEAD
   subagents: [
     'file-explorer',
     'file-picker',
     'researcher',
     'thinker',
     'reviewer',
-=======
-  spawnableAgents: [
-    `codebuff/file-explorer@${version}`,
-    `codebuff/file-picker@${version}`,
-    `codebuff/researcher@${version}`,
-    `codebuff/thinker@${version}`,
-    `codebuff/reviewer@${version}`,
->>>>>>> 496d4f7d
   ],
   spawnPurposePrompt: 'Base agent that orchestrates the full response.',
   systemPrompt: `# Persona: {CODEBUFF_AGENT_NAME}
