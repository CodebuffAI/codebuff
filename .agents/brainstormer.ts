--- conflicted
+++ resolved
@@ -18,14 +18,7 @@
   outputMode: 'last_message',
 
   toolNames: ['spawn_agents', 'end_turn'],
-<<<<<<< HEAD
-  subagents: ['thinker', 'researcher'],
-=======
-  spawnableAgents: [
-    `codebuff/thinker@${version}`,
-    `codebuff/researcher@${version}`,
-  ],
->>>>>>> 496d4f7d
+  spawnableAgents: [`thinker`, `researcher`],
 
   spawnPurposePrompt:
     'Acts as a creative thought partner, generating ideas and exploring alternative viewpoints to help think through problems.',
