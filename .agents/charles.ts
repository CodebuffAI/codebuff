--- conflicted
+++ resolved
@@ -26,11 +26,7 @@
   ],
 
   // Subagents for specialized research tasks
-<<<<<<< HEAD
-  subagents: ['researcher', 'thinker'],
-=======
-  spawnableAgents: [`codebuff/researcher@0.0.1`, 'codebuff/thinker@0.0.1'],
->>>>>>> 496d4f7d
+  spawnableAgents: ['researcher', 'thinker'],
 
   // Input schema for research requests
   inputSchema: {
