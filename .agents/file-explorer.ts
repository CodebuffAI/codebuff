--- conflicted
+++ resolved
@@ -41,32 +41,6 @@
   stepPrompt: '',
 
   handleSteps: function* ({ prompt, params }) {
-<<<<<<< HEAD
-    if (!params?.prompts) {
-      return
-    }
-
-    const filePickerPrompts = params.prompts.map(
-      (focusPrompt: string) =>
-        `Based on the overall goal "${prompt}", find files related to this specific area: ${focusPrompt}`,
-    )
-
-    // Spawn all file pickers in parallel
-    const { toolResult: spawnResult } = yield {
-      toolName: 'spawn_agents' as const,
-      args: {
-        agents: filePickerPrompts.map((promptText: string) => ({
-          agent_type: 'file-picker' as const,
-          prompt: promptText,
-        })),
-      },
-    }
-
-    // Set output with aggregated results
-    yield {
-      toolName: 'set_output' as const,
-      args: {
-=======
     const prompts: string[] = params?.prompts ?? []
     const filePickerPrompts = prompts.map(
         (focusPrompt) =>
@@ -84,7 +58,6 @@
     yield {
       toolName: 'set_output',
       input: {
->>>>>>> 5cbe9d4c
         results: spawnResult,
       },
     }
