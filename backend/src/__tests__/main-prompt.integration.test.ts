import { afterEach, describe, expect, it, mock, spyOn } from 'bun:test'
import { TEST_USER_ID } from '@codebuff/common/constants'
import { getInitialAgentState } from '@codebuff/common/types/agent-state'
import { WebSocket } from 'ws'
import { mainPrompt } from '../main-prompt'

// Mock imports needed for setup within the test
import { ClientToolCall } from '@/tools'
import { renderReadFilesResult } from '@/util/parse-tool-call-xml'
<<<<<<< HEAD
import { getToolCallString } from '@codebuff/common/constants/tools'
=======
import { getToolCallString } from 'common/constants/tools'
import { ProjectFileContext } from 'common/util/file'
>>>>>>> deb3d970
import * as checkTerminalCommandModule from '../check-terminal-command'
import * as requestFilesPrompt from '../find-files/request-files-prompt'
import * as aisdk from '../llm-apis/vercel-ai-sdk/ai-sdk'
import { logger } from '../util/logger'
import * as websocketAction from '../websockets/websocket-action'

// --- Shared Mocks & Helpers ---

class MockWebSocket {
  send(msg: string) {}
  close() {}
  on(event: string, listener: (...args: any[]) => void) {}
  removeListener(event: string, listener: (...args: any[]) => void) {}
}

const mockFileContext: ProjectFileContext = {
  projectRoot: '/test',
  cwd: '/test',
  fileTree: [],
  fileTokenScores: {},
  knowledgeFiles: {},
  gitChanges: {
    status: '',
    diff: '',
    diffCached: '',
    lastCommitMessages: '',
  },
  changesSinceLastChat: {},
  shellConfigFiles: {},
  systemInfo: {
    platform: 'test',
    shell: 'test',
    nodeVersion: 'test',
    arch: 'test',
    homedir: '/home/test',
    cpus: 1,
  },
  fileVersions: [],
}

// --- Integration Test with Real LLM Call ---
describe('mainPrompt (Integration)', () => {
  afterEach(() => {
    mock.restore()
  })

  it('should delete a specified function while preserving other code', async () => {
    // Mock necessary non-LLM functions
    spyOn(logger, 'debug').mockImplementation(() => {})
    spyOn(logger, 'error').mockImplementation(() => {})
    spyOn(logger, 'info').mockImplementation(() => {})
    spyOn(logger, 'warn').mockImplementation(() => {})
    spyOn(requestFilesPrompt, 'requestRelevantFiles').mockResolvedValue([])

    const initialContent = `import { Message } from '@codebuff/common/types/message'
import { withCacheControl } from '@codebuff/common/util/messages'

import { System } from '../llm-apis/claude'
import { OpenAIMessage } from '../llm-apis/openai-api'
import { logger } from './logger'
import { simplifyTerminalCommandResults } from './simplify-tool-results'
import { countTokensJson } from './token-counter'

/**
 * Wraps an array of messages with a system prompt for LLM API calls
 * @param messages - Array of messages to wrap
 * @param system - System prompt to prepend
 * @returns Array with system message followed by provided messages
 */
export const messagesWithSystem = (messages: Message[], system: System) =>
  [{ role: 'system', content: system }, ...messages] as OpenAIMessage[]

export function asSystemInstruction(str: string): string {
  return \`<system_instructions>\${str}</system_instructions>\`
}

export function asSystemMessage(str: string): string {
  return \`<system>\${str}</system>\`
}

export function isSystemInstruction(str: string): boolean {
  return (
    str.startsWith('<system_instructions>') &&
    str.endsWith('</system_instructions>')
  )
}

export function isSystemMessage(str: string): boolean {
  return str.startsWith('<system>') && str.endsWith('</system>')
}

/**
 * Extracts the text content from a message, handling both string and array content types
 * @param message - Message to extract text from
 * @returns Combined text content of the message, or undefined if no text content
 */
export function getMessageText(message: Message): string | undefined {
  if (typeof message.content === 'string') {
    return message.content
  }
  return message.content.map((c) => ('text' in c ? c.text : '')).join('\\n')
}

export function castAssistantMessage(message: Message): Message {
  if (message.role !== 'assistant') {
    return message
  }
  if (typeof message.content === 'string') {
    return {
      content: \`<previous_assistant_message>\${message.content}</previous_assistant_message>\`,
      role: 'user' as const,
    }
  }
  return {
    role: 'user' as const,
    content: message.content.map((m) => {
      if (m.type === 'text') {
        return {
          ...m,
          text: \`<previous_assistant_message>\${m.text}</previous_assistant_message>\`,
        }
      }
      return m
    }),
  }
}

// Number of terminal command outputs to keep in full form before simplifying
const numTerminalCommandsToKeep = 5

/**
 * Helper function to simplify terminal command output while preserving some recent ones
 * @param text - Terminal output text to potentially simplify
 * @param numKept - Number of terminal outputs already kept in full form
 * @returns Object containing simplified result and updated count of kept outputs
 */
function simplifyTerminalHelper(
  text: string,
  numKept: number
): { result: string; numKept: number } {
  const simplifiedText = simplifyTerminalCommandResults(text)

  // Keep the full output for the N most recent commands
  if (numKept < numTerminalCommandsToKeep && simplifiedText !== text) {
    return { result: text, numKept: numKept + 1 }
  }

  return {
    result: simplifiedText,
    numKept,
  }
}

// Factor to reduce token count target by, to leave room for new messages
const shortenedMessageTokenFactor = 0.5

/**
 * Trims messages from the beginning to fit within token limits while preserving
 * important content. Also simplifies terminal command outputs to save tokens.
 *
 * The function:
 * 1. Processes messages from newest to oldest
 * 2. Simplifies terminal command outputs after keeping N most recent ones
 * 3. Stops adding messages when approaching token limit
 *
 * @param messages - Array of messages to trim
 * @param systemTokens - Number of tokens used by system prompt
 * @param maxTotalTokens - Maximum total tokens allowed, defaults to 200k
 * @returns Trimmed array of messages that fits within token limit
 */
export function trimMessagesToFitTokenLimit(
  messages: Message[],
  systemTokens: number,
  maxTotalTokens: number = 200_000
): Message[] {
  const MAX_MESSAGE_TOKENS = maxTotalTokens - systemTokens

  // Check if we're already under the limit
  const initialTokens = countTokensJson(messages)

  if (initialTokens < MAX_MESSAGE_TOKENS) {
    return messages
  }

  let totalTokens = 0
  const targetTokens = MAX_MESSAGE_TOKENS * shortenedMessageTokenFactor
  const results: Message[] = []
  let numKept = 0

  // Process messages from newest to oldest
  for (let i = messages.length - 1; i >= 0; i--) {
    const { role, content } = messages[i]
    let newContent: typeof content

    // Handle string content (usually terminal output)
    if (typeof content === 'string') {
      if (isSystemInstruction(content)) {
        continue
      }
      const result = simplifyTerminalHelper(content, numKept)
      newContent = result.result
      numKept = result.numKept
    } else {
      // Handle array content (mixed content types)
      newContent = []
      // Process content parts from newest to oldest
      for (let j = content.length - 1; j >= 0; j--) {
        const messagePart = content[j]
        // Preserve non-text content (i.e. images)
        if (messagePart.type !== 'text') {
          newContent.push(messagePart)
          continue
        }

        const result = simplifyTerminalHelper(messagePart.text, numKept)
        newContent.push({ ...messagePart, text: result.result })
        numKept = result.numKept
      }
      newContent.reverse()
    }

    // Check if adding this message would exceed our token target
    const message = { role, content: newContent }
    const messageTokens = countTokensJson(message)

    if (totalTokens + messageTokens <= targetTokens) {
      results.push({ role, content: newContent })
      totalTokens += messageTokens
    } else {
      break
    }
  }

  results.reverse()
  return results
}

export function getMessagesSubset(messages: Message[], otherTokens: number) {
  const indexLastSubgoalComplete = messages.findLastIndex(({ content }) => {
    JSON.stringify(content).includes('COMPLETE')
  })

  const messagesSubset = trimMessagesToFitTokenLimit(
    indexLastSubgoalComplete === -1
      ? messages
      : messages.slice(indexLastSubgoalComplete),
    otherTokens
  )

  // Remove cache_control from all messages
  for (const message of messagesSubset) {
    if (typeof message.content === 'object' && message.content.length > 0) {
      delete message.content[message.content.length - 1].cache_control
    }
  }

  // Cache up to the last message!
  const lastMessage = messagesSubset[messagesSubset.length - 1]
  if (lastMessage) {
    messagesSubset[messagesSubset.length - 1] = withCacheControl(lastMessage)
  } else {
    logger.debug(
      {
        messages,
        messagesSubset,
        otherTokens,
      },
      'No last message found in messagesSubset!'
    )
  }

  return messagesSubset
}
`
    spyOn(websocketAction, 'requestFiles').mockResolvedValue({
      'src/util/messages.ts': initialContent,
    })
    spyOn(websocketAction, 'requestOptionalFile').mockResolvedValue(
      initialContent
    )
    spyOn(checkTerminalCommandModule, 'checkTerminalCommand').mockResolvedValue(
      null
    )

    // Mock LLM calls
    spyOn(aisdk, 'promptAiSdk').mockResolvedValue('Mocked non-stream AiSdk')

    const agentState = getInitialAgentState(mockFileContext)
    agentState.messageHistory.push(
      {
        role: 'assistant',
        content: getToolCallString('read_files', {
          paths: 'src/util/messages.ts',
        }),
      },
      {
        role: 'user',
        content: renderReadFilesResult(
          [
            {
              path: 'src/util/messages.ts',
              content: initialContent,
            },
          ],
          {}
        ),
      }
    )

    const action = {
      type: 'prompt' as const,
      prompt: 'Delete the castAssistantMessage function',
      agentState,
      fingerprintId: 'test-delete-function-integration',
      costMode: 'normal' as const,
      promptId: 'test-delete-function-id-integration',
      toolResults: [],
    }

    const {
      toolCalls,
      toolResults,
      agentState: finalAgentState,
    } = await mainPrompt(new MockWebSocket() as unknown as WebSocket, action, {
      userId: TEST_USER_ID,
      clientSessionId: 'test-session-delete-function-integration',
      onResponseChunk: (chunk: string) => {
        process.stdout.write(chunk)
      },
      selectedModel: undefined,
      readOnlyMode: false,
    })

    // Find the write_file tool call
    const writeFileCall = toolCalls.find(
      (call) => call.toolName === 'write_file'
    )
    expect(writeFileCall).toBeDefined()
    expect(
      (writeFileCall as ClientToolCall & { toolName: 'write_file' }).args.path
    ).toBe('src/util/messages.ts')
    expect(
      (
        writeFileCall as ClientToolCall & { toolName: 'write_file' }
      ).args.content.trim()
    ).toBe(
      `@@ -46,32 +46,8 @@\n   }\n   return message.content.map((c) => ('text' in c ? c.text : '')).join('\\n')\n }\n \n-export function castAssistantMessage(message: Message): Message {\n-  if (message.role !== 'assistant') {\n-    return message\n-  }\n-  if (typeof message.content === 'string') {\n-    return {\n-      content: \`<previous_assistant_message>\${message.content}</previous_assistant_message>\`,\n-      role: 'user' as const,\n-    }\n-  }\n-  return {\n-    role: 'user' as const,\n-    content: message.content.map((m) => {\n-      if (m.type === 'text') {\n-        return {\n-          ...m,\n-          text: \`<previous_assistant_message>\${m.text}</previous_assistant_message>\`,\n-        }\n-      }\n-      return m\n-    }),\n-  }\n-}\n-\n // Number of terminal command outputs to keep in full form before simplifying\n const numTerminalCommandsToKeep = 5\n \n /**`.trim()
    )
  }, 60000) // Increase timeout for real LLM call

  it('should handle tool calls and responses', async () => {
    const agentState = getInitialAgentState(mockFileContext)
    const action = {
      type: 'prompt' as const,
      prompt: 'Create a simple hello world function',
      agentState,
      fingerprintId: 'test',
      costMode: 'normal' as const,
      promptId: 'test',
      toolResults: [],
    }

    const { agentState: newAgentState, toolCalls } = await mainPrompt(
      new MockWebSocket() as unknown as WebSocket,
      action,
      {
        userId: TEST_USER_ID,
        clientSessionId: 'test-session',
        onResponseChunk: () => {},
        selectedModel: undefined,
        readOnlyMode: false,
      }
    )

    expect(newAgentState).toBeDefined()
    expect(toolCalls).toBeDefined()
  })

  describe('Real world example', () => {
    it('should specify deletion comment while deleting single character', async () => {
      // Mock necessary non-LLM functions
      spyOn(logger, 'debug').mockImplementation(() => {})
      spyOn(logger, 'error').mockImplementation(() => {})
      spyOn(logger, 'info').mockImplementation(() => {})
      spyOn(logger, 'warn').mockImplementation(() => {})
      spyOn(requestFilesPrompt, 'requestRelevantFiles').mockResolvedValue([])

      const initialContent =
        "import express from 'express';\nimport session from 'express-session';\nimport cors from 'cors';\nimport TelegramBot, { User, ChatMember, MessageEntity } from 'node-telegram-bot-api';\nimport { connectDB } from './config/database';\nimport authRouter from './api/auth';\nimport blacklistPhrasesRouter from './api/blacklistPhrases';\nimport whitelistUsersRouter from './api/whitelistUsers';\nimport whitelistPhrasesRouter from './api/whitelistPhrases';\nimport statsRouter from './api/stats';\nimport ocrRouter from './api/ocr';\nimport settingsRouter from './api/settings';\nimport impersonationRouter from './api/impersonation';\nimport botActionsRouter from './api/botActions';\nimport { impersonationService } from './services/ImpersonationService';\nimport {\n  AdminUser,\n  AuditLogAction,\n  ChatPermissions,\n  compareModActions,\n  ModAction,\n} from '@buff-bot/shared';\nimport { blacklistPhraseService } from './services/BlacklistPhraseService';\nimport { whitelistUserService } from './services/WhitelistUserService';\nimport { OCRService } from './services/OCRService';\nimport { AuditLog } from './models/AuditLog';\nimport { ActiveChat } from './models/ActiveChat';\nimport { RawMessage } from './models/RawMessage';\nimport { updateRecentMember } from './models/RecentMember';\nimport { addRecentMessage } from './models/RecentMessage';\nimport { whitelistPhraseService } from './services/WhitelistPhraseService';\nimport { handleModerationAction } from './services/moderationActions';\nimport { Admin } from './models/Admin';\n\ninterface PendingModeration {\n  action: ModAction;\n  userId?: number;\n  detailsForLog: string;\n  phraseForLog?: string;\n  messageContent: string | undefined;\n}\n\ndeclare module 'express-session' {\n  interface SessionData {\n    user?: AdminUser;\n  }\n}\n\n// Temporary type definitions until @types/node-telegram-bot-api is updated\ninterface BotMessage extends TelegramBot.Message {\n  story?: Story;\n  external_reply?: any;\n}\n\ninterface Story {\n  chat: TelegramBot.Chat;\n  id: number;\n}\n\n/**\n * Extend the built-in Error to carry an optional HTTP status code.\n */\nexport interface HttpError {\n  message: string;\n  status?: number;\n  error?: Error;\n}\n\nconst token = process.env.BOT_TOKEN;\nif (!token) {\n  throw new Error('BOT_TOKEN must be provided in environment variables');\n}\n\nconst DEFAULT_MUTE_DURATION = parseInt(process.env.DEFAULT_MUTE_DURATION || '3600', 10);\nconst ADMIN_CACHE_DURATION_MS = 15 * 60 * 1000; // Cache Telegram admins for 15 minutes\n\nconst bot = new TelegramBot(token, {\n  polling: {\n    params: {\n      // Type definitions are incorrect here; need to pass array as json string form\n      allowed_updates: JSON.stringify(['message', 'edited_message', 'chat_member']) as any,\n    },\n  },\n});\n\nconst app = express();\napp.use(\n  cors({\n    origin: process.env.FRONTEND_URL || 'http://localhost:5173',\n    credentials: true,\n  })\n);\napp.use(express.json());\napp.use(\n  session({\n    secret: process.env.SESSION_SECRET || 'your-secret-key',\n    resave: false,\n    saveUninitialized: false,\n    cookie: { secure: process.env.NODE_ENV === 'production' },\n  })\n);\n\nfunction errorHandler(\n  err: HttpError,\n  req: express.Request,\n  res: express.Response,\n  next: express.NextFunction\n) {\n  const status = err.status || 500;\n  const message = err.message || 'Internal Server Error';\n\n  console.error(`[${new Date().toISOString()}]`, {\n    status,\n    message,\n    // include stack in logs, but not in production responses\n    stack: err.error?.stack,\n    path: req.originalUrl,\n    method: req.method,\n  });\n\n  const payload = { error: { message } };\n\n  res.status(status).json(payload);\n}\n\napp.set('bot', bot);\n\napp.use('/api/auth', authRouter);\napp.use('/api/blacklist-phrases', blacklistPhrasesRouter);\napp.use('/api/whitelist-users', whitelistUsersRouter);\napp.use('/api/whitelist-phrases', whitelistPhrasesRouter);\napp.use('/api/ocr', ocrRouter);\napp.use('/api/stats', statsRouter);\napp.use('/api/settings', settingsRouter);\napp.use('/api/impersonation', impersonationRouter);\napp.use('/api/bot', botActionsRouter);\n\napp.use(errorHandler);\n\nlet botInfo: TelegramBot.User | null = null;\n\ninterface AdminCacheEntry {\n  admins: ChatMember[];\n  expiresAt: number;\n}\n\nconst telegramAdminCache = new Map<number, AdminCacheEntry>();\n\nasync function getTelegramAdmin(\n  senderId: number,\n  chatId: number,\n  botInstance: TelegramBot\n): Promise<ChatMember | undefined> {\n  const now = Date.now();\n  const cachedEntry = telegramAdminCache.get(chatId);\n\n  if (cachedEntry && cachedEntry.expiresAt > now) {\n    return cachedEntry.admins.find((admin) => admin.user.id === senderId);\n  }\n\n  try {\n    const chatAdmins = await botInstance.getChatAdministrators(chatId);\n    telegramAdminCache.set(chatId, {\n      admins: chatAdmins,\n      expiresAt: now + ADMIN_CACHE_DURATION_MS,\n    });\n\n    return chatAdmins.find((admin) => admin.user.id === senderId);\n  } catch (error: any) {\n    if (error.response?.statusCode !== 403 && error.response?.statusCode !== 400) {\n      console.error(`Error fetching chat admins for chat ${chatId}:`, error.message);\n    }\n    return cachedEntry?.admins.find((admin) => admin.user.id === senderId);\n  }\n}\n\nasync function isAuthorizedToModerate(\n  sender: TelegramBot.User,\n  chatId: number,\n  botInstance: TelegramBot,\n  action: ModAction\n): Promise<boolean> {\n  // Check if user is a super admin\n  const adminUser = await Admin.findOne({ telegramId: sender.id });\n  if (adminUser?.isSuperAdmin) {\n    return true;\n  }\n\n  // Check if user is a bot admin for this chat with MANAGE_CHANNEL permission\n  if (\n    adminUser?.chatPermissions?.some(\n      (cp: ChatPermissions) => cp.chatId === chatId && cp.permissions.MANAGE_CHANNEL\n    )\n  ) {\n    return true;\n  }\n\n  // Check if user is a Telegram chat admin with appropriate permissions\n  const telegramAdmin = await getTelegramAdmin(sender.id, chatId, botInstance);\n  if (!telegramAdmin) {\n    return false;\n  }\n\n  if (action === 'delete') {\n    return telegramAdmin.can_delete_messages || false;\n  }\n\n  if (action === 'mute' || action === 'ban') {\n    return telegramAdmin.can_restrict_members || false;\n  }\n\n  return false;\n}\n\nasync function init() {\n  await connectDB();\n  await blacklistPhraseService.init();\n  await OCRService.getInstance().init(bot);\n  await impersonationService.init();\n  await whitelistUserService.init();\n  await whitelistPhraseService.init();\n\n  botInfo = await bot.getMe();\n  if (!botInfo) {\n    throw new Error('Failed to get bot information');\n  }\n  console.log(`Bot initialized: ${botInfo.username} (ID: ${botInfo.id})`);\n\n  setInterval(\n    () => {\n      const now = Date.now();\n      for (const [chatId, entry] of telegramAdminCache.entries()) {\n        if (entry.expiresAt <= now) {\n          telegramAdminCache.delete(chatId);\n        }\n      }\n    },\n    60 * 60 * 1000\n  );\n\n  async function handleMessageChecks(msg: BotMessage, isEdited: boolean = false): Promise<boolean> {\n    if (!botInfo) {\n      console.error('Bot info not available in handleMessageChecks');\n      return false;\n    }\n\n    const text = msg.text || msg.caption || undefined;\n    const chatId = msg.chat.id;\n    const messageId = msg.message_id;\n    const sender = msg.from;\n\n    const activeChat = await ActiveChat.findOne({ chatId });\n    if (!activeChat) {\n      return false;\n    }\n\n    const muteDuration = activeChat.muteDuration || DEFAULT_MUTE_DURATION;\n    const linkAction = activeChat.linkModerationAction || 'none';\n    const fakeSlashAction = activeChat.fakeSlashModerationAction || 'none';\n    const storyAction = activeChat.forwardedStoryAction || 'none';\n    const replyMarkupAction = activeChat.replyMarkupAction || 'none';\n    const forwardedPollAction = activeChat.forwardedPollAction || 'none';\n    const externalReplyAction = activeChat?.externalReplyAction || 'none';\n\n    // Initialize tracking for the most severe action\n    let pendingModAction: PendingModeration | null = null;\n\n    // Helper to build context string\n    const getContextHint = () => {\n      let context = '';\n      if (isEdited) context += '(edited message)';\n      if (msg.forward_date) {\n        if (context) context += ' ';\n        context += '(forwarded message)';\n      }\n      return context;\n    };\n\n    // Helper to update pending moderation if the new action is more severe\n    const tryUpdatePendingModeration = (\n      potentialAction: ModAction,\n      userIdToMod: number | undefined,\n      logDetails: string,\n      logPhrase?: string,\n      msgContent?: string\n    ) => {\n      if (\n        pendingModAction === null ||\n        compareModActions(potentialAction, pendingModAction.action) > 0\n      ) {\n        pendingModAction = {\n          action: potentialAction,\n          userId: userIdToMod,\n          detailsForLog: logDetails,\n          phraseForLog: logPhrase,\n          messageContent: msgContent,\n        };\n      }\n    };\n\n    if (sender) {\n      // Check Sender is whitelisted; skip all moderation if applicable\n      const isWhitelisted = await whitelistUserService.isWhitelisted(chatId, sender.id);\n      if (isWhitelisted) {\n        return false; // No moderation actions taken\n      }\n\n      // Check for impersonation by sender\n      const matchedImpersonationRule = await impersonationService.checkUser(chatId, sender);\n      if (matchedImpersonationRule) {\n        const displayName = [sender.first_name, sender.last_name].filter(Boolean).join(' ');\n        const userNames = `${sender.username ? `\"@${sender.username}\" ` : `ID:${sender.id}`} ${displayName?.length > 0 ? `[[\"${displayName}\"]]` : ''}`;\n        const rulePattern = `${matchedImpersonationRule.username ? `\"@${matchedImpersonationRule.username}\" ` : ''} ${matchedImpersonationRule.displayName ? `[[\"${matchedImpersonationRule.displayName}\"]]` : ''}`;\n        const details =\n          `Impersonation attempt ${userNames} matching rule \"${rulePattern}\" ${getContextHint()}`.trim();\n\n        tryUpdatePendingModeration(\n          matchedImpersonationRule.action,\n          sender.id,\n          details,\n          undefined,\n          text\n        );\n      }\n    }\n\n    // Check for forwarded story\n    if (msg.story && msg.chat.id !== msg.story.chat.id && storyAction !== 'none') {\n      const details = 'Forwarded content: Story';\n      tryUpdatePendingModeration(storyAction, sender?.id, details, undefined, '[Forwarded Story]');\n    }\n\n    if (msg.forward_from) {\n      // Check the Original Sender is whitelisted; skip all moderation if applicable\n      const isWhitelisted = await whitelistUserService.isWhitelisted(chatId, msg.forward_from.id);\n      if (isWhitelisted) {\n        return false; // No moderation actions taken\n      }\n\n      // Check impersonation by author of forwarded message\n      const matchedImpersonationRule = await impersonationService.checkUser(\n        chatId,\n        msg.forward_from\n      );\n      if (matchedImpersonationRule) {\n        const displayName = [msg.forward_from.first_name, msg.forward_from.last_name]\n          .filter(Boolean)\n          .join(' ');\n        const userNames = `${msg.forward_from.username ? `\"@${msg.forward_from.username}\" ` : `ID:${msg.forward_from.id}`} ${displayName?.length > 0 ? `[[\"${displayName}\"]]` : ''}`;\n        const rulePattern = `${matchedImpersonationRule.username ? `\"@${matchedImpersonationRule.username}\" ` : ''} ${matchedImpersonationRule.displayName ? `[[\"${matchedImpersonationRule.displayName}\"]]` : ''}`;\n        const details =\n          `Impersonation attempt by original author ${userNames} of forwarded message, matching rule \"${rulePattern}\" ${getContextHint()}`.trim();\n\n        tryUpdatePendingModeration(\n          matchedImpersonationRule.action,\n          sender?.id, // Action is on the forwarder\n          details,\n          undefined,\n          text\n        );\n      }\n    }\n\n    // Check text for whitelist match first - if matched, skip all other text checks\n    if (text) {\n      const whitelistMatch = await whitelistPhraseService.checkMessage(text, chatId);\n      if (whitelistMatch) {\n        return false; // No action was taken\n      }\n\n      const matchedPhrase = await blacklistPhraseService.checkMessage(text, chatId);\n      if (matchedPhrase) {\n        const contextHint = getContextHint();\n        const details = `Blacklisted phrase detected ${contextHint}`.trim();\n\n        tryUpdatePendingModeration(\n          matchedPhrase.action,\n          sender?.id,\n          details,\n          matchedPhrase.phrase,\n          text\n        );\n      }\n    }\n\n    if (fakeSlashAction !== 'none' && msg.entities && msg.entities.length > 0) {\n      const hasFakeSlash = msg.entities.some(\n        (entity: MessageEntity) => entity.type === 'text_link' && msg.text![entity.offset] === '/'\n      );\n\n      if (hasFakeSlash) {\n        const details = `Fake slash command detected ${getContextHint()}`.trim();\n        tryUpdatePendingModeration(fakeSlashAction, sender?.id, details, undefined, text);\n      }\n    }\n\n    if (externalReplyAction !== 'none' && msg.external_reply) {\n      const details = `Message has external reply ${getContextHint()}`.trim();\n      tryUpdatePendingModeration(externalReplyAction, sender?.id, details, undefined, text);\n    }\n\n    if (linkAction !== 'none' && msg.entities && msg.entities.length > 0) {\n      const hasLink = msg.entities.some(\n        (entity: MessageEntity) => entity.type === 'url' || entity.type === 'text_link'\n      );\n\n      if (hasLink) {\n        const details = `Link detected ${getContextHint()}`.trim();\n        tryUpdatePendingModeration(linkAction, sender?.id, details, undefined, text);\n      }\n    }\n\n    if (msg.reply_markup && replyMarkupAction !== 'none') {\n      const details = `Message contains reply markup ${getContextHint()}`.trim();\n      tryUpdatePendingModeration(replyMarkupAction, sender?.id, details, undefined, text);\n    }\n\n    if (msg.poll && msg.forward_date && forwardedPollAction !== 'none') {\n      const details = `Forwarded poll detected ${getContextHint()}`.trim();\n      tryUpdatePendingModeration(\n        forwardedPollAction,\n        sender?.id,\n        details,\n        undefined,\n        `[Forwarded Poll: ${msg.poll.question}]`\n      );\n    }\n\n    // ToDo check is OCR enabled?\n    if (msg.photo || msg.sticker) {\n      const ocrResult = await OCRService.getInstance().handleImage(msg);\n      if (ocrResult && ocrResult.confidence > activeChat.ocrMinConfidence) {\n        const whitelistMatch = await whitelistPhraseService.checkMessage(ocrResult.text, chatId);\n        if (whitelistMatch) {\n          return false; // No action was taken\n        }\n\n        const matchedPhrase = await blacklistPhraseService.checkMessage(ocrResult.text, chatId);\n        if (matchedPhrase) {\n          const details = `Blacklisted phrase found in image (OCR) ${getContextHint()}`.trim();\n\n          tryUpdatePendingModeration(\n            matchedPhrase.action,\n            sender?.id,\n            details,\n            matchedPhrase.phrase,\n            text\n          );\n        }\n      }\n    }\n\n    // Finally, execute the most severe action if one was determined\n    if (pendingModAction) {\n      pendingModAction = pendingModAction as PendingModeration; // hack around TS:strictNullChecks\n      await handleModerationAction(\n        bot,\n        chatId,\n        messageId,\n        pendingModAction.userId,\n        pendingModAction.action,\n        muteDuration,\n        msg.chat.type,\n        botInfo,\n        pendingModAction.detailsForLog,\n        pendingModAction.phraseForLog,\n        pendingModAction.messageContent\n      );\n      return true; // An action was taken\n    }\n\n    return false; // No action was taken\n  }\n\n  bot.on('chat_member', async (chatMember: TelegramBot.ChatMemberUpdated) => {\n    if (!botInfo) {\n      console.error('Bot info not available in chat_member handler');\n      return;\n    }\n\n    const chat = chatMember.chat;\n    const user = chatMember.new_chat_member.user;\n    const displayName = [user.first_name, user.last_name].filter(Boolean).join(' ');\n    const oldStatus = chatMember.old_chat_member.status;\n    const newStatus = chatMember.new_chat_member.status;\n\n    if (user.id === botInfo.id) {\n      console.log('bot member status change?!?!');\n      let action: AuditLogAction | null = null;\n      if (oldStatus === 'left' && (newStatus === 'member' || newStatus === 'administrator')) {\n        action = 'bot_joined';\n      } else if (\n        (oldStatus === 'member' || oldStatus === 'administrator') &&\n        (newStatus === 'left' || newStatus === 'kicked')\n      ) {\n        action = 'bot_left';\n      } else if (oldStatus === 'member' && newStatus === 'administrator') {\n        action = 'bot_promoted';\n      } else if (oldStatus === 'administrator' && newStatus === 'member') {\n        action = 'bot_demoted';\n      }\n\n      if (action) {\n        await AuditLog.create({\n          action,\n          adminUser: { id: chatMember.from.id, username: chatMember.from.username },\n          chatId: chat.id,\n          details: `Bot ${action.replace('_', ' ')} by ${chatMember.from.username || chatMember.from.id}`,\n        });\n      }\n\n      if (newStatus === 'member' || newStatus === 'administrator') {\n        await ActiveChat.findOneAndUpdate(\n          { chatId: chat.id },\n          {\n            chatId: chat.id,\n            title: chat.title,\n            type: chat.type,\n            joinedAt: new Date(),\n            lastActivityAt: new Date(),\n          },\n          { upsert: true, new: true }\n        );\n      } else {\n        await ActiveChat.findOneAndDelete({ chatId: chat.id });\n      }\n    } else if ((oldStatus === 'left' || oldStatus === 'kicked') && newStatus === 'member') {\n      await updateRecentMember(chat.id, user);\n\n      const activeChat = await ActiveChat.findOne({ chatId: chat.id });\n      const muteDuration = activeChat?.muteDuration || DEFAULT_MUTE_DURATION;\n\n      console.log('checking impersonation');\n      const matchedImpersonationRule = await impersonationService.checkUser(chat.id, user);\n      if (matchedImpersonationRule) {\n        const userNames = `${user.username ? `\"@${user.username}\" ` : `ID:${user.id}`} ${displayName?.length > 0 ? `[[\"${displayName}\"]]` : ''}`;\n        const rulePattern = `${matchedImpersonationRule.username ? `\"@${matchedImpersonationRule.username}\" ` : ''} ${matchedImpersonationRule.displayName ? `[[\"${matchedImpersonationRule.displayName}\"]]` : ''}`;\n        const details = `Impersonation attempt by new user ${userNames} matching rule \"${rulePattern}\"`;\n        console.log(details);\n\n        await AuditLog.create({\n          action: matchedImpersonationRule.action,\n          targetUser: { id: user.id, username: user.username },\n          adminUser: { id: botInfo!.id, username: botInfo!.username },\n          chatId: chat.id,\n          details: details,\n        });\n\n        await handleModerationAction(\n          bot,\n          chat.id,\n          undefined,\n          user.id,\n          matchedImpersonationRule.action,\n          muteDuration,\n          chat.type,\n          botInfo!,\n          details\n        );\n      }\n    }\n  });\n\n  bot.on('edited_message', async (msg) => {\n    if (!botInfo) {\n      console.error('Bot info not available in edited_message handler');\n      return;\n    }\n\n    await handleMessageChecks(msg as BotMessage, true);\n  });\n\n  bot.on('message', async (msg) => {\n    if (!botInfo) {\n      console.error('Bot info not available in message handler');\n      return;\n    }\n\n    await RawMessage.create({\n      chatId: msg.chat.id,\n      messageId: msg.message_id,\n      rawData: msg,\n      timestamp: new Date(),\n    });\n\n    let activeChat = await ActiveChat.findOneAndUpdate(\n      { chatId: msg.chat.id },\n      { lastActivityAt: new Date() },\n      { new: true }\n    );\n    if (!activeChat) {\n      activeChat = await ActiveChat.create({\n        chatId: msg.chat.id,\n        title: msg.chat.title,\n        type: msg.chat.type,\n        joinedAt: new Date(),\n        lastActivityAt: new Date(),\n      });\n    }\n\n    await addRecentMessage(msg.chat.id, msg.message_id, msg.text || msg.caption, msg.from);\n\n    if (msg.from) {\n      await updateRecentMember(msg.chat.id, msg.from);\n    }\n\n    const botMsg = msg as BotMessage;\n    await handleMessageChecks(botMsg, false);\n  });\n\n  bot.onText(/^\\/md$/, async (msg) => {\n    await moderationCommand(msg, 'delete');\n  });\n\n  bot.onText(/^\\/mm$/, async (msg) => {\n    await moderationCommand(msg, 'mute');\n  });\n\n  bot.onText(/^\\/mb$/, async (msg) => {\n    await moderationCommand(msg, 'ban');\n  });\n\n  async function moderationCommand(msg: TelegramBot.Message, action: ModAction) {\n    if (!msg.reply_to_message) return; // Command must be a reply\n\n    const chatId = msg.chat.id;\n    const sender = msg.from;\n    if (!sender) return;\n\n    // Check if sender is authorized\n    if (!(await isAuthorizedToModerate(sender, chatId, bot, action))) {\n      return;\n    }\n\n    const targetMessage = msg.reply_to_message;\n    const targetUser = targetMessage.from;\n    if (!targetUser) return;\n\n    // Delete the command message\n    try {\n      await bot.deleteMessage(chatId, msg.message_id);\n    } catch (error) {\n      console.error('Failed to delete command message:', error);\n    }\n\n    let detail: string;\n    switch (action) {\n      case 'ban':\n        detail = `Admin command: /mb`;\n        break;\n      case 'mute':\n        detail = `Admin command: /mm`;\n        break;\n      case 'delete':\n        detail = `Admin command: /md`;\n        break;\n      default:\n        detail = `Admin command: ${action}`;\n    }\n\n    const activeChat = await ActiveChat.findOne({ chatId });\n    const muteDuration = activeChat?.muteDuration || DEFAULT_MUTE_DURATION;\n\n    await handleModerationAction(\n      bot,\n      chatId,\n      targetMessage.message_id,\n      targetUser.id,\n      action,\n      muteDuration,\n      msg.chat.type,\n      sender, // Use command sender as adminUser\n      detail,\n      undefined,\n      targetMessage.text || targetMessage.caption\n    );\n  }\n\n  const port = process.env.PORT || 3000;\n  app.listen(port, () => {\n    console.log(`Server running on port ${port}`);\n  });\n\n  console.log('Bot started successfully');\n\n  process.on('SIGTERM', async () => {\n    await OCRService.getInstance().cleanup();\n    process.exit(0);\n  });\n}\n\ninit().catch(console.error);\n\n}"
      spyOn(websocketAction, 'requestFiles').mockResolvedValue({
        'src/util/messages.ts': initialContent,
      })
      spyOn(websocketAction, 'requestOptionalFile').mockResolvedValue(
        initialContent
      )
      spyOn(
        checkTerminalCommandModule,
        'checkTerminalCommand'
      ).mockResolvedValue(null)

      // Mock LLM calls
      spyOn(aisdk, 'promptAiSdk').mockResolvedValue('Mocked non-stream AiSdk')

      const agentState = getInitialAgentState(mockFileContext)
      agentState.messageHistory.push(
        {
          role: 'assistant',
          content: getToolCallString('read_files', {
            paths: 'packages/backend/src/index.ts',
          }),
        },
        {
          role: 'user',
          content: renderReadFilesResult(
            [
              {
                path: 'packages/backend/src/index.ts',
                content: initialContent,
              },
            ],
            {}
          ),
        }
      )

      const action = {
        type: 'prompt' as const,
        prompt: "There's a syntax error. Delete the last } in the file",
        agentState,
        fingerprintId: 'test-delete-function-integration',
        costMode: 'normal' as const,
        promptId: 'test-delete-function-id-integration',
        toolResults: [],
      }

      const {
        toolCalls,
        toolResults,
        agentState: finalAgentState,
      } = await mainPrompt(
        new MockWebSocket() as unknown as WebSocket,
        action,
        {
          userId: TEST_USER_ID,
          clientSessionId: 'test-session-delete-function-integration',
          onResponseChunk: (chunk: string) => {
            process.stdout.write(chunk)
          },
          selectedModel: undefined,
          readOnlyMode: false,
        }
      )

      // Find the write_file tool call
      const writeFileCall = toolCalls.find(
        (call) => call.toolName === 'write_file'
      )
      expect(writeFileCall).toBeDefined()
      expect(
        (writeFileCall as ClientToolCall & { toolName: 'write_file' }).args.path
      ).toBe('packages/backend/src/index.ts')
      expect(
        (
          writeFileCall as ClientToolCall & { toolName: 'write_file' }
        ).args.content.trim()
      ).toBe(
        `
@@ -689,6 +689,4 @@
   });
 }
 
 init().catch(console.error);
-
-}
\\ No newline at end of file
        `.trim()
      )
    }, 60000) // Increase timeout for real LLM call
  })
})<|MERGE_RESOLUTION|>--- conflicted
+++ resolved
@@ -5,14 +5,10 @@
 import { mainPrompt } from '../main-prompt'
 
 // Mock imports needed for setup within the test
-import { ClientToolCall } from '@/tools'
-import { renderReadFilesResult } from '@/util/parse-tool-call-xml'
-<<<<<<< HEAD
+import { ClientToolCall } from '../tools'
+import { renderReadFilesResult } from '../util/parse-tool-call-xml'
 import { getToolCallString } from '@codebuff/common/constants/tools'
-=======
-import { getToolCallString } from 'common/constants/tools'
-import { ProjectFileContext } from 'common/util/file'
->>>>>>> deb3d970
+import { ProjectFileContext } from '@codebuff/common/util/file'
 import * as checkTerminalCommandModule from '../check-terminal-command'
 import * as requestFilesPrompt from '../find-files/request-files-prompt'
 import * as aisdk from '../llm-apis/vercel-ai-sdk/ai-sdk'
