--- conflicted
+++ resolved
@@ -1,57 +1,3 @@
-<<<<<<< HEAD
-import { beforeEach, describe, expect, it, mock, afterEach } from 'bun:test'
-import { GrantType } from 'common/db/schema'
-import { GRANT_PRIORITIES } from 'common/constants/grant-priorities'
-
-describe('Usage Calculation System', () => {
-  beforeEach(() => {
-    // Reset the mock between tests
-    mock.restore()
-
-    // Re-mock logger after restore
-    mock.module('../util/logger', () => ({
-      logger: {
-        debug: () => {},
-        error: () => {},
-        info: () => {},
-        warn: () => {},
-      },
-      withLoggerContext: async (context: any, fn: () => Promise<any>) => fn(),
-    }))
-  })
-
-  it('should calculate total remaining credits correctly', async () => {
-    const mockGrants = [
-      {
-        operation_id: 'test-1',
-        user_id: 'test-user',
-        type: 'free' as GrantType,
-        principal: 500,
-        balance: 300,
-        created_at: new Date('2024-01-01'),
-        expires_at: new Date('2024-02-01'),
-        priority: GRANT_PRIORITIES.free,
-      },
-      {
-        operation_id: 'test-2',
-        user_id: 'test-user',
-        type: 'purchase' as GrantType,
-        principal: 1000,
-        balance: 800,
-        created_at: new Date('2024-01-15'),
-        expires_at: null,
-        priority: GRANT_PRIORITIES.purchase,
-      },
-    ]
-
-    // Mock the database module
-    mock.module('common/db', () => ({
-      default: {
-        select: () => ({
-          from: () => ({
-            where: () => ({
-              orderBy: () => mockGrants,
-=======
 import { calculateUsageAndBalance } from '@codebuff/billing'
 import { beforeEach, describe, expect, it, mock } from 'bun:test'
 import { GrantType } from 'common/db/schema'
@@ -69,83 +15,22 @@
 }))
 
 describe('Usage Calculation System', () => {
-  describe('calculateUsageAndBalance', () => {
-    beforeEach(() => {
-      // Reset the mock between tests
-      mock.restore()
-
-      // Re-mock logger after restore
-      mock.module('common/util/logger', () => ({
-        logger: {
-          debug: () => {},
-          error: () => {},
-          info: () => {},
-          warn: () => {},
-        },
-        withLoggerContext: async (context: any, fn: () => Promise<any>) => fn(),
-      }))
-    })
-
-    it('should calculate total remaining credits correctly', async () => {
-      const mockGrants = [
-        {
-          operation_id: 'test-1',
-          user_id: 'test-user',
-          type: 'free' as GrantType,
-          principal: 500,
-          balance: 300,
-          created_at: new Date('2024-01-01'),
-          expires_at: new Date('2024-02-01'),
-          priority: GRANT_PRIORITIES.free,
-        },
-        {
-          operation_id: 'test-2',
-          user_id: 'test-user',
-          type: 'purchase' as GrantType,
-          principal: 1000,
-          balance: 800,
-          created_at: new Date('2024-01-15'),
-          expires_at: null,
-          priority: GRANT_PRIORITIES.purchase,
-        },
-      ]
-
-      // Mock the database module
-      mock.module('common/db', () => ({
-        default: {
-          select: () => ({
-            from: () => ({
-              where: () => ({
-                orderBy: () => Promise.resolve(mockGrants),
-              }),
->>>>>>> 7b513ff1
-            }),
-          }),
-        }),
-      },
-    }))
-
-
-    const { calculateUsageAndBalance } = await import('@codebuff/billing')
-
-    const { balance } = await calculateUsageAndBalance(
-      'test-user',
-      new Date('2024-01-01'),
-      new Date('2024-01-15') // Pass current time when grants are active
-    )
-
-    expect(balance.totalRemaining).toBe(1100) // 300 + 800
-    expect(balance.totalDebt).toBe(0)
-    expect(balance.netBalance).toBe(1100)
-    expect(balance.breakdown).toEqual({
-      free: 300,
-      purchase: 800,
-      referral: 0,
-      admin: 0,
-    })
-  })
-
-<<<<<<< HEAD
+  beforeEach(() => {
+    // Reset the mock between tests
+    mock.restore()
+
+    // Re-mock logger after restore
+    mock.module('common/util/logger', () => ({
+      logger: {
+        debug: () => {},
+        error: () => {},
+        info: () => {},
+        warn: () => {},
+      },
+      withLoggerContext: async (context: any, fn: () => Promise<any>) => fn(),
+    }))
+  })
+
   it('should calculate usage this cycle correctly', async () => {
     const mockGrants = [
       {
@@ -176,48 +61,12 @@
         select: () => ({
           from: () => ({
             where: () => ({
-              orderBy: () => mockGrants,
-=======
-    it('should calculate usage this cycle correctly', async () => {
-      const mockGrants = [
-        {
-          operation_id: 'test-1',
-          user_id: 'test-user',
-          type: 'free' as GrantType,
-          principal: 500, // Used 200 (500 - 300)
-          balance: 300,
-          created_at: new Date('2024-01-01'),
-          expires_at: new Date('2024-02-01'),
-          priority: GRANT_PRIORITIES.free,
-        },
-        {
-          operation_id: 'test-2',
-          user_id: 'test-user',
-          type: 'purchase' as GrantType,
-          principal: 1000, // Used 200 (1000 - 800)
-          balance: 800,
-          created_at: new Date('2024-01-15'),
-          expires_at: null,
-          priority: GRANT_PRIORITIES.purchase,
-        },
-      ]
-
-      // Mock the database module
-      mock.module('common/db', () => ({
-        default: {
-          select: () => ({
-            from: () => ({
-              where: () => ({
-                orderBy: () => Promise.resolve(mockGrants),
-              }),
->>>>>>> 7b513ff1
-            }),
-          }),
-        }),
-      },
-    }))
-
-    const { calculateUsageAndBalance } = await import('@codebuff/billing')
+              orderBy: () => Promise.resolve(mockGrants),
+            }),
+          }),
+        }),
+      },
+    }))
 
     const { usageThisCycle } = await calculateUsageAndBalance(
       'test-user',
@@ -228,7 +77,6 @@
     expect(usageThisCycle).toBe(400) // 200 + 200 = 400 total usage
   })
 
-<<<<<<< HEAD
   it('should handle expired grants', async () => {
     const mockGrants = [
       {
@@ -249,38 +97,12 @@
         select: () => ({
           from: () => ({
             where: () => ({
-              orderBy: () => mockGrants,
-=======
-    it('should handle expired grants', async () => {
-      const mockGrants = [
-        {
-          operation_id: 'test-1',
-          user_id: 'test-user',
-          type: 'free' as GrantType,
-          principal: 500,
-          balance: 300,
-          created_at: new Date('2024-01-01'),
-          expires_at: new Date('2024-01-15'), // Already expired
-          priority: GRANT_PRIORITIES.free,
-        },
-      ]
-
-      // Mock the database module
-      mock.module('common/db', () => ({
-        default: {
-          select: () => ({
-            from: () => ({
-              where: () => ({
-                orderBy: () => Promise.resolve(mockGrants),
-              }),
->>>>>>> 7b513ff1
-            }),
-          }),
-        }),
-      },
-    }))
-
-    const { calculateUsageAndBalance } = await import('@codebuff/billing')
+              orderBy: () => Promise.resolve(mockGrants),
+            }),
+          }),
+        }),
+      },
+    }))
 
     const { balance, usageThisCycle } = await calculateUsageAndBalance(
       'test-user',
@@ -300,7 +122,6 @@
     expect(usageThisCycle).toBe(200) // 500 - 300 = 200 used
   })
 
-<<<<<<< HEAD
   it('should handle grants with debt', async () => {
     const mockGrants = [
       {
@@ -321,14 +142,12 @@
         select: () => ({
           from: () => ({
             where: () => ({
-              orderBy: () => mockGrants,
-            }),
-          }),
-        }),
-      },
-    }))
-
-    const { calculateUsageAndBalance } = await import("@codebuff/billing")
+              orderBy: () => Promise.resolve(mockGrants),
+            }),
+          }),
+        }),
+      },
+    }))
 
     const { balance } = await calculateUsageAndBalance(
       'test-user',
@@ -347,120 +166,71 @@
     }) // No positive balances
   })
 
-  afterEach(() => {
-    mock.restore()
-=======
-    it('should handle grants with debt', async () => {
-      const mockGrants = [
-        {
-          operation_id: 'test-1',
-          user_id: 'test-user',
-          type: 'free' as GrantType,
-          principal: 500,
-          balance: -100, // In debt
-          created_at: new Date('2024-01-01'),
-          expires_at: new Date('2024-02-01'),
-          priority: GRANT_PRIORITIES.free,
-        },
-      ]
-
-      // Mock the database module
-      mock.module('common/db', () => ({
-        default: {
-          select: () => ({
-            from: () => ({
-              where: () => ({
-                orderBy: () => Promise.resolve(mockGrants),
-              }),
-            }),
-          }),
-        },
-      }))
-
-      const { balance } = await calculateUsageAndBalance(
-        'test-user',
-        new Date('2024-01-01'),
-        new Date('2024-01-15') // Pass current time when grants are active
-      )
-
-      expect(balance.totalRemaining).toBe(0)
-      expect(balance.totalDebt).toBe(100)
-      expect(balance.netBalance).toBe(-100)
-      expect(balance.breakdown).toEqual({
-        free: 0,
-        purchase: 0,
-        referral: 0,
-        admin: 0,
-      }) // No positive balances
+  it('should handle in-memory settlement between positive balance and debt', async () => {
+    const mockGrants = [
+      {
+        operation_id: 'test-1',
+        user_id: 'test-user',
+        type: 'free' as GrantType,
+        principal: 200,
+        balance: 100, // Positive balance
+        created_at: new Date('2024-01-01'),
+        expires_at: new Date('2024-02-01'),
+        priority: GRANT_PRIORITIES.free,
+      },
+      {
+        operation_id: 'test-2',
+        user_id: 'test-user',
+        type: 'purchase' as GrantType,
+        principal: 100,
+        balance: -50, // Debt
+        created_at: new Date('2024-01-15'),
+        expires_at: null,
+        priority: GRANT_PRIORITIES.purchase,
+      },
+    ]
+
+    // Mock the database module
+    mock.module('common/db', () => ({
+      default: {
+        select: () => ({
+          from: () => ({
+            where: () => ({
+              orderBy: () => Promise.resolve(mockGrants),
+            }),
+          }),
+        }),
+      },
+    }))
+
+    const { balance, usageThisCycle } = await calculateUsageAndBalance(
+      'test-user',
+      new Date('2024-01-01'),
+      new Date('2024-01-15') // Pass current time when grants are active
+    )
+
+    // Settlement: 100 positive balance - 50 debt = 50 remaining
+    expect(balance.totalRemaining).toBe(50)
+    expect(balance.totalDebt).toBe(0)
+    expect(balance.netBalance).toBe(50)
+
+    // Breakdown shows positive balances before settlement
+    expect(balance.breakdown).toEqual({
+      free: 100,
+      purchase: 0, // No positive balance for purchase grant
+      referral: 0,
+      admin: 0,
     })
 
-    it('should handle in-memory settlement between positive balance and debt', async () => {
-      const mockGrants = [
-        {
-          operation_id: 'test-1',
-          user_id: 'test-user',
-          type: 'free' as GrantType,
-          principal: 200,
-          balance: 100, // Positive balance
-          created_at: new Date('2024-01-01'),
-          expires_at: new Date('2024-02-01'),
-          priority: GRANT_PRIORITIES.free,
-        },
-        {
-          operation_id: 'test-2',
-          user_id: 'test-user',
-          type: 'purchase' as GrantType,
-          principal: 100,
-          balance: -50, // Debt
-          created_at: new Date('2024-01-15'),
-          expires_at: null,
-          priority: GRANT_PRIORITIES.purchase,
-        },
-      ]
-
-      // Mock the database module
-      mock.module('common/db', () => ({
-        default: {
-          select: () => ({
-            from: () => ({
-              where: () => ({
-                orderBy: () => Promise.resolve(mockGrants),
-              }),
-            }),
-          }),
-        },
-      }))
-
-      const { balance, usageThisCycle } = await calculateUsageAndBalance(
-        'test-user',
-        new Date('2024-01-01'),
-        new Date('2024-01-15') // Pass current time when grants are active
-      )
-
-      // Settlement: 100 positive balance - 50 debt = 50 remaining
-      expect(balance.totalRemaining).toBe(50)
-      expect(balance.totalDebt).toBe(0)
-      expect(balance.netBalance).toBe(50)
-
-      // Breakdown shows positive balances before settlement
-      expect(balance.breakdown).toEqual({
-        free: 100,
-        purchase: 0, // No positive balance for purchase grant
-        referral: 0,
-        admin: 0,
-      })
-
-      // Principals show original grant amounts
-      expect(balance.principals).toEqual({
-        free: 200,
-        purchase: 100,
-        referral: 0,
-        admin: 0,
-      })
-
-      // Usage calculation: (200-100) + (100-(-50)) = 100 + 150 = 250
-      expect(usageThisCycle).toBe(250)
+    // Principals show original grant amounts
+    expect(balance.principals).toEqual({
+      free: 200,
+      purchase: 100,
+      referral: 0,
+      admin: 0,
     })
->>>>>>> 7b513ff1
+
+    // Usage calculation: (200-100) + (100-(-50)) = 100 + 150 = 250
+    expect(usageThisCycle).toBe(250)
   })
 })