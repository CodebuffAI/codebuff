import { CoreMessage } from 'ai'
import { geminiModels, openaiModels } from 'common/constants'
import { buildArray } from 'common/util/array'
import { parseFileBlocks, parseMarkdownCodeBlock } from 'common/util/file'
import { generateCompactId, hasLazyEdit } from 'common/util/string'
import { promptFlashWithFallbacks } from './llm-apis/gemini-with-fallbacks'
import { promptRelaceAI } from './llm-apis/relace-api'
import { promptAiSdk } from './llm-apis/vercel-ai-sdk/ai-sdk'
import { logger } from './util/logger'

export async function fastRewrite(
  initialContent: string,
  editSnippet: string,
  filePath: string,
  clientSessionId: string,
  fingerprintId: string,
  userInputId: string,
  userId: string | undefined,
  userMessage: string | undefined,
  orgId?: string | null,
  repoUrl?: string | null
) {
  const relaceStartTime = Date.now()
  const messageId = generateCompactId('cb-')
  let response = await promptRelaceAI(initialContent, editSnippet, {
    clientSessionId,
    fingerprintId,
    userInputId,
    userId,
    userMessage,
    messageId,
    orgId,
    repoUrl,
  })
  const relaceDuration = Date.now() - relaceStartTime

  // Check if response still contains lazy edits
  if (
    hasLazyEdit(editSnippet) &&
    !hasLazyEdit(initialContent) &&
    hasLazyEdit(response)
  ) {
    const relaceResponse = response
    response = await rewriteWithOpenAI(
      initialContent,
      editSnippet,
      filePath,
      clientSessionId,
      fingerprintId,
      userInputId,
      userId,
      userMessage,
      orgId,
      repoUrl
    )
    logger.debug(
      { filePath, relaceResponse, openaiResponse: response, messageId },
      `Relace output contained lazy edits, trying GPT-4o-mini ${filePath}`
    )
  }

  logger.debug(
    {
      initialContent,
      editSnippet,
      response,
      userMessage,
      messageId,
      relaceDuration,
    },
    `fastRewrite of ${filePath}`
  )

  return response
}

// Gemini flash can only output 8k tokens, openai models can do at least 16k tokens.
export async function rewriteWithOpenAI(
  oldContent: string,
  editSnippet: string,
  filePath: string,
  clientSessionId: string,
  fingerprintId: string,
  userInputId: string,
  userId: string | undefined,
  userMessage: string | undefined,
  orgId?: string | null,
  repoUrl?: string | null
): Promise<string> {
  const prompt = `You are an expert programmer tasked with implementing changes to a file. Please rewrite the file to implement the changes shown in the edit snippet, while preserving the original formatting and behavior of unchanged parts.

Old file content:
\`\`\`
${oldContent}
\`\`\`

Edit snippet (the update to implement):
\`\`\`
${editSnippet}
\`\`\`

Integrate the edit snippet into the old file content to produce one coherent new file.

Important:
1. Preserve the original formatting, indentation, and comments of the old file. Please include all comments from the original file.
2. Only implement the changes shown in the edit snippet
3. Do not include any placeholder comments in your output (like "// ... existing code ..." or "# ... rest of the file ...")

Please output just the complete updated file content with the edit applied and no additional text.`

  const response = await promptAiSdk({
    messages: [
      { role: 'user', content: prompt },
      { role: 'assistant', content: '```\n' },
    ],
<<<<<<< HEAD
    {
      model: openaiModels.o3mini,
      clientSessionId,
      fingerprintId,
      userInputId,
      userId,
      orgId: orgId ?? null,
      repoUrl: repoUrl ?? null,
    }
  )
=======
    model: openaiModels.o3mini,
    clientSessionId,
    fingerprintId,
    userInputId,
    userId,
  })
>>>>>>> 013d29c1

  return parseMarkdownCodeBlock(response) + '\n'
}

/**
 * This whole function is about checking for a specific case where claude
 * sketches an update to a single function, but forgets to add ... existing code ...
 * above and below the function.
 */
export const shouldAddFilePlaceholders = async (
  filePath: string,
  oldContent: string,
  rewrittenNewContent: string,
  messageHistory: CoreMessage[],
  fullResponse: string,
  userId: string | undefined,
  clientSessionId: string,
  fingerprintId: string,
  userInputId: string
) => {
  const fileBlocks = parseFileBlocks(
    messageHistory
      .map((message) =>
        typeof message.content === 'string'
          ? message.content
          : message.content.map((c) => ('text' in c ? c.text : '')).join('\n')
      )
      .join('\n') + fullResponse
  )
  const fileWasPreviouslyEdited = Object.keys(fileBlocks).includes(filePath)
  if (!fileWasPreviouslyEdited) {
    // If Claude hasn't edited this file before, it's almost certainly not a local-only change.
    // Usually, it's only when Claude is editing a function for a second or third time that
    // it forgets to add ${EXISTING_CODE_MARKER}s above and below the function.
    return false
  }

  const prompt = `
Here's the original file:

\`\`\`
${oldContent}
\`\`\`

And here's the proposed new content for the file:

\`\`\`
${rewrittenNewContent}
\`\`\`

Consider the above information and conversation and answer the following question.
Most likely, the assistant intended to replace the entire original file with the new content. If so, write "REPLACE_ENTIRE_FILE".
In other cases, the assistant forgot to include the rest of the file and just wrote in one section of the file to be edited. Typically this happens if the new content focuses on the change of a single function or section of code with the intention to edit just this section, but keep the rest of the file unchanged. For example, if the new content is just a single function whereas the original file has multiple functions, and the conversation does not imply that the other functions should be deleted.
If you believe this is the scenario, please write "LOCAL_CHANGE_ONLY". Otherwise, write "REPLACE_ENTIRE_FILE".
Do not write anything else.
`.trim()

  const startTime = Date.now()

  const messages = buildArray(
    ...messageHistory,
    fullResponse && {
      role: 'assistant' as const,
      content: fullResponse,
    },
    {
      role: 'user' as const,
      content: prompt,
    }
  )
  const response = await promptFlashWithFallbacks(messages, {
    clientSessionId,
    fingerprintId,
    userInputId,
    model: geminiModels.gemini2flash,
    userId,
  })
  const shouldAddPlaceholderComments = response.includes('LOCAL_CHANGE_ONLY')
  logger.debug(
    {
      response,
      shouldAddPlaceholderComments,
      oldContent,
      rewrittenNewContent,
      filePath,
      duration: Date.now() - startTime,
    },
    `shouldAddFilePlaceholders response for ${filePath}`
  )

  return shouldAddPlaceholderComments
}<|MERGE_RESOLUTION|>--- conflicted
+++ resolved
@@ -113,25 +113,14 @@
       { role: 'user', content: prompt },
       { role: 'assistant', content: '```\n' },
     ],
-<<<<<<< HEAD
-    {
-      model: openaiModels.o3mini,
-      clientSessionId,
-      fingerprintId,
-      userInputId,
-      userId,
-      orgId: orgId ?? null,
-      repoUrl: repoUrl ?? null,
-    }
-  )
-=======
     model: openaiModels.o3mini,
     clientSessionId,
     fingerprintId,
     userInputId,
     userId,
+    orgId: orgId ?? null,
+    repoUrl: repoUrl ?? null,
   })
->>>>>>> 013d29c1
 
   return parseMarkdownCodeBlock(response) + '\n'
 }
