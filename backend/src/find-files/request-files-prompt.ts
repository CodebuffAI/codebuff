import { dirname, isAbsolute, normalize } from 'path'

import { TextBlockParam } from '@anthropic-ai/sdk/resources'
import {
  GetExpandedFileContextForTrainingTrace,
  GetRelevantFilesTrace,
  insertTrace,
} from '@codebuff/bigquery'
import {
  finetunedVertexModels,
  finetunedVertexModelNames,
  models,
  type CostMode,
  type FinetunedVertexModel,
} from 'common/constants'
import { getAllFilePaths } from 'common/project-file-tree'
import {
  cleanMarkdownCodeBlock,
  createMarkdownFileBlock,
  ProjectFileContext,
} from 'common/util/file'
import { range, shuffle, uniq } from 'lodash'
import { WebSocket } from 'ws'

import { System } from '../llm-apis/claude'
import { logger } from '../util/logger'
import { countTokens } from '../util/token-counter'
import { requestFiles } from '../websockets/websocket-action'
import { checkNewFilesNecessary } from './check-new-files-necessary'

import { promptFlashWithFallbacks } from '@/llm-apis/gemini-with-fallbacks'
import { promptAiSdk } from '@/llm-apis/vercel-ai-sdk/ai-sdk'
import {
  castAssistantMessage,
  coreMessagesWithSystem,
  getCoreMessagesSubset,
} from '@/util/messages'
import { CoreMessage } from 'ai'

import { getRequestContext } from '../websockets/request-context'
import db from 'common/db'
import * as schema from 'common/db/schema'
import { eq, and } from 'drizzle-orm'
import { CustomFilePickerConfig, CustomFilePickerConfigSchema } from './custom-file-picker-config'

const NUMBER_OF_EXAMPLE_FILES = 100
const MAX_FILES_PER_REQUEST = 30

export async function getCustomFilePickerConfigForOrg(
  orgId: string | undefined,
  isRepoApprovedForUserInOrg: boolean | undefined
): Promise<CustomFilePickerConfig | null> {
  if (!orgId || !isRepoApprovedForUserInOrg) {
    return null
  }

  try {
    const orgFeature = await db
      .select()
      .from(schema.orgFeature)
      .where(
        and(
          eq(schema.orgFeature.org_id, orgId),
          eq(schema.orgFeature.feature, 'custom-file-picker'),
          eq(schema.orgFeature.is_active, true)
        )
      )
      .limit(1)
      .then(rows => rows[0])

    if (orgFeature?.config && typeof orgFeature.config === 'string') { // Check if config is a string
      let parsedConfigObject;
      try {
        parsedConfigObject = JSON.parse(orgFeature.config);
      } catch (jsonParseError) {
        logger.error(
          { error: jsonParseError, orgId, configString: orgFeature.config },
          'Failed to parse customFilePickerConfig JSON string'
        );
        return null; // Parsing the string itself failed
      }

      const parseResult = CustomFilePickerConfigSchema.safeParse(parsedConfigObject); // Parse the object
      if (parseResult.success) {
        logger.info(
          { orgId, modelName: parseResult.data.modelName },
          'Using custom file picker configuration for organization'
        );
        return parseResult.data;
      } else {
        logger.error(
          { error: parseResult.error, orgId, configObject: parsedConfigObject }, // Log the object that failed parsing
          'Invalid custom file picker configuration, using defaults'
        );
      }
    } else if (orgFeature?.config) {
      // If config is not a string but exists, it might be an object already (e.g. from a direct mock)
      // or an unexpected type. Let's try to parse it directly, assuming it might be an object.
      const parseResult = CustomFilePickerConfigSchema.safeParse(orgFeature.config);
      if (parseResult.success) {
        logger.info(
          { orgId, modelName: parseResult.data.modelName },
          'Using custom file picker configuration for organization (pre-parsed config object)'
        );
        return parseResult.data;
      } else {
         logger.error(
          { error: parseResult.error, orgId, configValue: orgFeature.config },
          'Invalid custom file picker configuration (non-string config value), using defaults'
        );
      }
    }
  } catch (error) {
    logger.error(
      { error, orgId },
      'Error fetching custom file picker configuration'
    );
  }
  return null;
}

export async function requestRelevantFiles(
  {
    messages,
    system,
  }: {
    messages: CoreMessage[]
    system: string | Array<TextBlockParam>
  },
  fileContext: ProjectFileContext,
  assistantPrompt: string | null,
  agentStepId: string,
  clientSessionId: string,
  fingerprintId: string,
  userInputId: string,
  userId: string | undefined,
  costMode: CostMode,
  repoId: string | undefined
) {
  // Check for organization custom file picker feature
  const requestContext = getRequestContext()
  const orgId = requestContext?.approvedOrgIdForRepo
  const customFilePickerConfig = await getCustomFilePickerConfigForOrg(
    orgId,
    requestContext?.isRepoApprovedForUserInOrg
  )

  const defaultCountPerRequest = {
    lite: 8,
    normal: 12,
    max: 14,
    experimental: 14,
    ask: 12,
  }

  // Use custom file counts if available, otherwise use defaults
  const countPerRequest = customFilePickerConfig?.customFileCounts?.[costMode] ?? 
                          defaultCountPerRequest[costMode]

  // Use custom max files per request if specified, otherwise default to 30
  const maxFilesPerRequest = customFilePickerConfig?.maxFilesPerRequest ?? MAX_FILES_PER_REQUEST

  const lastMessage = messages[messages.length - 1]
  const messagesExcludingLastIfByUser =
    lastMessage.role === 'user' ? messages.slice(0, -1) : messages
  const userPrompt =
    lastMessage.role === 'user'
      ? typeof lastMessage.content === 'string'
        ? lastMessage.content
        : JSON.stringify(lastMessage.content)
      : ''

  const newFilesNecessaryPromise = assistantPrompt
    ? Promise.resolve({ newFilesNecessary: true, response: 'N/A', duration: 0 })
    : checkNewFilesNecessary(
        messagesExcludingLastIfByUser,
        system,
        clientSessionId,
        fingerprintId,
        userInputId,
        userPrompt,
        userId,
        costMode
      ).catch((error) => {
        logger.error({ error }, 'Error checking new files necessary')
        return { newFilesNecessary: true, response: 'N/A', duration: 0 }
      })

  // Await newFilesNecessaryPromise first
  const newFilesNecessaryResult = await newFilesNecessaryPromise
  const {
    newFilesNecessary,
    response: newFilesNecessaryResponse,
    duration: newFilesNecessaryDuration,
  } = newFilesNecessaryResult

  if (!newFilesNecessary) {
    logger.info(
      {
        newFilesNecessary,
        response: newFilesNecessaryResponse,
        duration: newFilesNecessaryDuration,
      },
      'requestRelevantFiles: No new files necessary, keeping current files'
    )
    return null // Early return if no new files are necessary
  }

  // Only proceed to get key files if new files are necessary
  const keyPrompt = generateKeyRequestFilesPrompt(
    userPrompt,
    assistantPrompt,
    fileContext,
    countPerRequest
  )

  let modelIdForRequest: FinetunedVertexModel | undefined = undefined
  if (customFilePickerConfig?.modelName) {
    modelIdForRequest = finetunedVertexModels[customFilePickerConfig.modelName]
    if (!modelIdForRequest) {
      logger.warn(
        { modelName: customFilePickerConfig.modelName },
        'Custom file picker modelName not found in finetunedVertexModel, using default'
      )
    }
  }

  const keyPromise = getRelevantFiles(
    {
      messages: messagesExcludingLastIfByUser,
      system,
    },
    keyPrompt,
    'Key',
    agentStepId,
    clientSessionId,
    fingerprintId,
    userInputId,
    userId,
    costMode,
    repoId,
    modelIdForRequest 
  ).catch((error) => {
    logger.error({ error }, 'Error requesting key files')
    return { files: [] as string[], duration: 0 }
  })

  const candidateFiles = (await keyPromise).files

  const files = validateFilePaths(uniq(candidateFiles))

  logger.info(
    {
      files,
      newFilesNecessary,
      newFilesNecessaryResponse,
      newFilesNecessaryDuration,
      customFilePickerConfig: customFilePickerConfig,
      modelName: customFilePickerConfig?.modelName,
      orgId,
    },
    'requestRelevantFiles: results'
  )

  return candidateFiles.slice(0, maxFilesPerRequest)
}

export async function requestRelevantFilesForTraining(
  {
    messages,
    system,
  }: {
    messages: CoreMessage[]
    system: string | Array<TextBlockParam>
  },
  fileContext: ProjectFileContext,
  assistantPrompt: string | null,
  agentStepId: string,
  clientSessionId: string,
  fingerprintId: string,
  userInputId: string,
  userId: string | undefined,
  costMode: CostMode,
  repoId: string | undefined
) {
  const COUNT = 50

  const lastMessage = messages[messages.length - 1]
  const messagesExcludingLastIfByUser =
    lastMessage.role === 'user' ? messages.slice(0, -1) : messages
  const userPrompt =
    lastMessage.role === 'user'
      ? typeof lastMessage.content === 'string'
        ? lastMessage.content
        : JSON.stringify(lastMessage.content)
      : ''

  const keyFilesPrompt = generateKeyRequestFilesPrompt(
    userPrompt,
    assistantPrompt,
    fileContext,
    COUNT
  )
  const nonObviousPrompt = generateNonObviousRequestFilesPrompt(
    userPrompt,
    assistantPrompt,
    fileContext,
    COUNT
  )

  const keyFiles = await getRelevantFilesForTraining(
    {
      messages: messagesExcludingLastIfByUser,
      system,
    },
    keyFilesPrompt,
    'Key',
    agentStepId,
    clientSessionId,
    fingerprintId,
    userInputId,
    userId,
    costMode,
    repoId
  )

  const nonObviousFiles = await getRelevantFilesForTraining(
    {
      messages: messagesExcludingLastIfByUser,
      system,
    },
    nonObviousPrompt,
    'Non-Obvious',
    agentStepId,
    clientSessionId,
    fingerprintId,
    userInputId,
    userId,
    costMode,
    repoId
  )

  const candidateFiles = [...keyFiles.files, ...nonObviousFiles.files]
  const validatedFiles = validateFilePaths(uniq(candidateFiles))
  logger.debug(
    { keyFiles, nonObviousFiles, validatedFiles },
    'requestRelevantFilesForTraining: results'
  )
  return validatedFiles.slice(0, MAX_FILES_PER_REQUEST)
}

async function getRelevantFiles(
  {
    messages,
    system,
  }: {
    messages: CoreMessage[]
    system: string | Array<TextBlockParam>
  },
  userPrompt: string,
  requestType: string,
  agentStepId: string,
  clientSessionId: string,
  fingerprintId: string,
  userInputId: string,
  userId: string | undefined,
  costMode: CostMode,
  repoId: string | undefined,
  configModelName?: FinetunedVertexModel
) {
  const bufferTokens = 100_000
  const messagesWithPrompt = getCoreMessagesSubset(
    [
      ...messages,
      {
        role: 'user' as const,
        content: userPrompt,
      },
    ],
    bufferTokens
  )
  const start = performance.now()
  let coreMessages = coreMessagesWithSystem(messagesWithPrompt, system)

<<<<<<< HEAD
  if (costMode === 'experimental') {
    coreMessages = coreMessages
      .map((msg, i) => {
        if (msg.role === 'assistant' && i !== coreMessages.length - 1) {
          return castAssistantMessage(msg)
        } else {
          return msg
        }
      })
      .filter((msg) => msg !== null)
  }
  
  // Use custom model if provided, otherwise use default based on costMode
  const finetunedModel = configModelName || (
    costMode === 'experimental'
      ? finetunedVertexModels.ft_filepicker_010
      : finetunedVertexModels.ft_filepicker_005
  )
=======
  // Converts assistant messages to user messages for finetuned model
  coreMessages = coreMessages
    .map((msg, i) => {
      if (msg.role === 'assistant' && i !== coreMessages.length - 1) {
        return castAssistantMessage(msg)
      } else {
        return msg
      }
    })
    .filter((msg) => msg !== null)
  const finetunedModel = finetunedVertexModels.ft_filepicker_010
>>>>>>> 878b830b

  let response = await promptFlashWithFallbacks(coreMessages, {
    clientSessionId,
    userInputId,
    model: models.gemini2flash,
    userId,
    costMode,
    useFinetunedModel: finetunedModel,
    fingerprintId,
  })
  const end = performance.now()
  const duration = end - start

  const files = validateFilePaths(response.split('\n'))

  const trace: GetRelevantFilesTrace = {
    id: crypto.randomUUID(),
    agent_step_id: agentStepId,
    user_id: userId ?? '',
    created_at: new Date(),
    type: 'get-relevant-files',
    payload: {
      messages: messagesWithPrompt,
      system,
      output: response,
      request_type: requestType,
      cost_mode: costMode,
      user_input_id: userInputId,
      client_session_id: clientSessionId,
      fingerprint_id: fingerprintId,
      model: finetunedModel,
      repo_name: repoId, // Use repoId parameter for trace
    },
  }

  insertTrace(trace).catch((error: Error) => {
    logger.error({ error }, 'Failed to insert trace')
  })

  return { files, duration, requestType, response }
}

async function getRelevantFilesForTraining(
  {
    messages,
    system,
  }: {
    messages: CoreMessage[]
    system: string | Array<TextBlockParam>
  },
  userPrompt: string,
  requestType: string,
  agentStepId: string,
  clientSessionId: string,
  fingerprintId: string,
  userInputId: string,
  userId: string | undefined,
  costMode: CostMode,
  repoId: string | undefined
) {
  const bufferTokens = 100_000
  const messagesWithPrompt = getCoreMessagesSubset(
    [
      ...messages,
      {
        role: 'user' as const,
        content: userPrompt,
      },
    ],
    bufferTokens
  )
  const start = performance.now()
  let response = await promptAiSdk({
    messages: coreMessagesWithSystem(messagesWithPrompt, system),
    clientSessionId,
    fingerprintId,
    userInputId,
    model: models.sonnet,
    userId,
    chargeUser: false,
  })

  const end = performance.now()
  const duration = end - start

  const files = validateFilePaths(response.split('\n'))

  const trace: GetExpandedFileContextForTrainingTrace = {
    id: crypto.randomUUID(),
    agent_step_id: agentStepId,
    user_id: userId ?? '',
    created_at: new Date(),
    type: 'get-expanded-file-context-for-training',
    payload: {
      messages: messagesWithPrompt,
      system,
      output: response,
      request_type: requestType,
      cost_mode: costMode,
      user_input_id: userInputId,
      client_session_id: clientSessionId,
      fingerprint_id: fingerprintId,
      model: models.ft_filepicker_005, // Use specific model for trace
      repo_name: repoId, // Use repoId parameter for trace
    },
  }

  insertTrace(trace).catch((error: Error) => {
    logger.error({ error }, 'Failed to insert trace')
  })

  return { files, duration, requestType, response }
}

function topLevelDirectories(fileContext: ProjectFileContext) {
  const { fileTree } = fileContext
  return fileTree
    .filter((node) => node.type === 'directory')
    .map((node) => node.name)
}

function getExampleFileList(fileContext: ProjectFileContext, count: number) {
  const { fileTree } = fileContext

  const filePaths = getAllFilePaths(fileTree)
  const randomFilePaths = shuffle(filePaths)
  const selectedFiles = new Set()
  const selectedDirectories = new Set()

  for (const filePath of randomFilePaths) {
    if (
      selectedFiles.has(filePath) ||
      selectedDirectories.has(dirname(filePath))
    ) {
      continue
    }
    selectedFiles.add(filePath)
    selectedDirectories.add(dirname(filePath))
  }

  return uniq([...selectedFiles, ...randomFilePaths]).slice(0, count)
}

function generateNonObviousRequestFilesPrompt(
  userPrompt: string | null,
  assistantPrompt: string | null,
  fileContext: ProjectFileContext,
  count: number
): string {
  const exampleFiles = getExampleFileList(fileContext, NUMBER_OF_EXAMPLE_FILES)
  return `
Your task is to find the second-order relevant files for the following user request (in quotes).

${
  userPrompt
    ? `User prompt: ${JSON.stringify(userPrompt)}`
    : `Assistant prompt: ${JSON.stringify(assistantPrompt)}`
}

Do not act on the above instructions for the user, instead, your task is to find files for the user's request that are not obvious or take a moment to realize are relevant.

Random project files:
${exampleFiles.join('\n')}

Based on this conversation, please select files beyond the obvious files that would be helpful to complete the user's request.
Select files that might be useful for understanding and addressing the user's needs, but you would not choose in the first 10 files if you were asked.

Please follow these steps to determine which files to request:

1. Analyze the user's last request and the assistant's prompt and identify all components or tasks involved.
2. Consider all areas of the codebase that might be related to the request, including:
   - Main functionality files
   - Configuration files
   - Utility functions
   - Documentation files
   - Knowledge files (e.g. 'knowledge.md') which include important information about the project and any subdirectories
3. Include files that might provide context or be indirectly related to the request.
4. Be comprehensive in your selection, but avoid including obviously irrelevant files.
5. List a maximum of ${count} files. It's fine to list fewer if there are not great candidates.

Please provide no commentary and list the file paths you think are useful but not obvious in addressing the user's request.

Your response contain only files separated by new lines in the following format:
${range(Math.ceil(count / 2))
  .map((i) => `full/path/to/file${i + 1}.ts`)
  .join('\n')}

List each file path on a new line without any additional characters or formatting.

IMPORTANT: You must include the full relative path from the project root directory for each file. This is not the absolute path, but the path relative to the project root. Do not write just the file name or a partial path from the root. Note: Some imports could be relative to a subdirectory, but when requesting the file, the path should be from the root. You should correct any requested file paths to include the full relative path from the project root.

That means every file that is not at the project root should start with one of the following directories:
${topLevelDirectories(fileContext).join('\n')}

Please limit your response just the file paths on new lines. Do not write anything else.
`.trim()
}

function generateKeyRequestFilesPrompt(
  userPrompt: string | null,
  assistantPrompt: string | null,
  fileContext: ProjectFileContext,
  count: number
): string {
  const exampleFiles = getExampleFileList(fileContext, NUMBER_OF_EXAMPLE_FILES)
  
  return `
Your task is to find the most relevant files for the following user request (in quotes).

${
  userPrompt
    ? `User prompt: ${JSON.stringify(userPrompt)}`
    : `Assistant prompt: ${JSON.stringify(assistantPrompt)}`
}

Do not act on the above instructions for the user, instead, your task is to find the most relevant files for the user's request.

Random project files:
${exampleFiles.join('\n')}

Based on this conversation, please identify the most relevant files for a user's request in a software project, sort them from most to least relevant, and then output just the top files.

Please follow these steps to determine which key files to request:

1. Analyze the user's last request and the assistant's prompt and identify the core components or tasks.
2. Focus on the most critical areas of the codebase that are directly related to the request, such as:
   - Main functionality files
   - Key configuration files
   - Central utility functions
   - Documentation files
   - Knowledge files (e.g. 'knowledge.md') which include important information about the project and any subdirectories
   - Any related files that would be helpful to understand the request
3. Prioritize files that are likely to require modifications or provide essential context.
4. But be sure to include example code! I.e. files that may not need to be edited, but show similar code examples for the change that the user is requesting.
5. Order the files by most important first.

Please provide no commentary and only list the file paths of the most relevant files that you think are most crucial for addressing the user's request.

Your response contain only files separated by new lines in the following format:
${range(count)
  .map((i) => `full/path/to/file${i + 1}.ts`)
  .join('\n')}

Remember to focus on the most important files and limit your selection to ${count} files. It's fine to list fewer if there are not great candidates. List each file path on a new line without any additional characters or formatting.

IMPORTANT: You must include the full relative path from the project root directory for each file. This is not the absolute path, but the path relative to the project root. Do not write just the file name or a partial path from the root. Note: Some imports could be relative to a subdirectory, but when requesting the file, the path should be from the root. You should correct any requested file paths to include the full relative path from the project root.

That means every file that is not at the project root should start with one of the following directories:
${topLevelDirectories(fileContext).join('\n')}

Please limit your response just the file paths on new lines. Do not write anything else.
`.trim()
}

async function secondPassFindAdditionalFiles(
  system: System,
  candidateFiles: string[],
  messagesExcludingLastIfByUser: CoreMessage[],
  userRequest: string,
  clientSessionId: string,
  fingerprintId: string,
  userInputId: string,
  userId: string | undefined,
  ws: WebSocket,
  maxFiles: number
): Promise<{ additionalFiles: string[]; duration: number }> {
  const startTime = performance.now()

  const fileContents = await requestFiles(ws, candidateFiles)

  // Filter out large files and build content string
  const filteredContents: Record<string, string> = {}
  for (const [file, content] of Object.entries(fileContents)) {
    if (typeof content === 'string') {
      // Check length first since it's cheaper than counting tokens
      if (content.length > 200_000) {
        logger.info(
          { file, length: content.length },
          'Skipping large file based on length'
        )
        continue
      }

      const tokens = countTokens(content)
      if (tokens > 50_000) {
        logger.info(
          { file, tokens },
          'Skipping large file based on token count'
        )
        continue
      }

      filteredContents[file] = content
    }
  }

  let fileListString = ''
  for (const [file, content] of Object.entries(filteredContents)) {
    fileListString += createMarkdownFileBlock(file, content) + '\n\n'
  }

  const messages = [
    {
      role: 'user' as const,
      content: generateAdditionalFilesPrompt(
        fileListString,
        userRequest,
        messagesExcludingLastIfByUser,
        maxFiles
      ),
    },
  ]
  const additionalFilesResponse = await promptFlashWithFallbacks(
    coreMessagesWithSystem(messages, system),
    {
      clientSessionId,
      fingerprintId,
      userInputId,
      model: models.gemini2flash,
      userId,
      costMode: 'max',
    }
  ).catch((error) => {
    logger.error(error, 'Error filtering files with Gemini')
    return candidateFiles.join('\n')
  })

  const secondPassFiles = cleanMarkdownCodeBlock(additionalFilesResponse)
    .split('\n')
    .map((line) => line.trim())
    .filter((line) => line.length > 0)

  return {
    additionalFiles: secondPassFiles,
    duration: performance.now() - startTime,
  }
}

function generateAdditionalFilesPrompt(
  fileListString: string,
  userRequest: string,
  messagesExcludingLastIfByUser: CoreMessage[],
  maxFiles: number
): string {
  return `
<message_history>
${messagesExcludingLastIfByUser.map((m) => `${m.role}: ${m.content}`).join('\n')}
</message_history>

Given the below files and the user request, choose up to ${maxFiles} new files that are not in the current_files list, but that are directly relevant to fulfilling the user's request.

For example, include files that:
- Need to be modified to implement the request
- Contain code that will be referenced or copied
- Define types, interfaces, or constants needed
- Contain dependencies, utilities, helpers that are relevant
- Show similar implementations or patterns even if not directly related
- Provide important context about the system or codebase architecture
- Contain tests that should be updated or run
- Define configuration that may need to change

<current_files>
${fileListString}
</current_files>

<user_request>${userRequest}</user_request>

List only the file paths of new files, in order of relevance (most relevant first!), with new lines between each file path. Use the project file tree to choose new files.
Do not write any commentary.
`.trim()
}

const validateFilePaths = (filePaths: string[]) => {
  return filePaths
    .map((p) => p.trim())
    .filter((p) => {
      if (p.length === 0) return false
      if (p.includes(' ')) return false
      if (isAbsolute(p)) return false
      if (p.includes('..')) return false
      try {
        normalize(p)
        return true
      } catch {
        return false
      }
    })
    .map((p) => (p.startsWith('/') ? p.slice(1) : p))
}

// Removed unused import: import { getRequestContext } from '../websockets/request-context'<|MERGE_RESOLUTION|>--- conflicted
+++ resolved
@@ -382,26 +382,6 @@
   const start = performance.now()
   let coreMessages = coreMessagesWithSystem(messagesWithPrompt, system)
 
-<<<<<<< HEAD
-  if (costMode === 'experimental') {
-    coreMessages = coreMessages
-      .map((msg, i) => {
-        if (msg.role === 'assistant' && i !== coreMessages.length - 1) {
-          return castAssistantMessage(msg)
-        } else {
-          return msg
-        }
-      })
-      .filter((msg) => msg !== null)
-  }
-  
-  // Use custom model if provided, otherwise use default based on costMode
-  const finetunedModel = configModelName || (
-    costMode === 'experimental'
-      ? finetunedVertexModels.ft_filepicker_010
-      : finetunedVertexModels.ft_filepicker_005
-  )
-=======
   // Converts assistant messages to user messages for finetuned model
   coreMessages = coreMessages
     .map((msg, i) => {
@@ -412,8 +392,7 @@
       }
     })
     .filter((msg) => msg !== null)
-  const finetunedModel = finetunedVertexModels.ft_filepicker_010
->>>>>>> 878b830b
+  const finetunedModel = configModelName ?? finetunedVertexModels.ft_filepicker_010
 
   let response = await promptFlashWithFallbacks(coreMessages, {
     clientSessionId,
