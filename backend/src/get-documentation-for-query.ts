--- conflicted
+++ resolved
@@ -176,31 +176,9 @@
 
   const geminiStartTime = Date.now()
   try {
-<<<<<<< HEAD
-    const response = await promptAiSdkStructured(
-      [{ role: 'user', content: prompt }],
-      {
-        ...options,
-        userId: options.userId,
-        model: geminiModels.gemini2flash,
-        temperature: 0,
-        schema: z.object({
-          libraries: z.array(
-            z.object({
-              libraryName: z.string(),
-              topic: z.string(),
-            })
-          ),
-        }),
-        timeout: 5_000,
-        orgId: options.orgId ?? null, // Pass orgId
-        repoUrl: options.repoUrl ?? null, // Pass repoUrl
-      }
-    )
-=======
     const response = await promptAiSdkStructured({
+      messages: [{ role: 'user', content: prompt }],
       ...options,
-      messages: [{ role: 'user', content: prompt }],
       userId: options.userId,
       model: geminiModels.gemini2flash,
       temperature: 0,
@@ -213,8 +191,9 @@
         ),
       }),
       timeout: 5_000,
+      orgId: options.orgId ?? null,
+      repoUrl: options.repoUrl ?? null,
     })
->>>>>>> 013d29c1
     return {
       libraries: response.libraries,
       geminiDuration: Date.now() - geminiStartTime,
@@ -260,25 +239,6 @@
 
   const geminiStartTime = Date.now()
   try {
-<<<<<<< HEAD
-    const response = await promptAiSdkStructured(
-      [{ role: 'user', content: prompt }],
-      {
-        clientSessionId: options.clientSessionId,
-        userInputId: options.userInputId,
-        fingerprintId: options.fingerprintId,
-        userId: options.userId,
-        model: geminiModels.gemini2_5_flash,
-        temperature: 0,
-        schema: z.object({
-          relevant_chunks: z.array(z.number()),
-        }),
-        timeout: 20_000,
-        orgId: options.orgId ?? null, // Pass orgId
-        repoUrl: options.repoUrl ?? null, // Pass repoUrl
-      }
-    )
-=======
     const response = await promptAiSdkStructured({
       messages: [{ role: 'user', content: prompt }],
       clientSessionId: options.clientSessionId,
@@ -291,8 +251,9 @@
         relevant_chunks: z.array(z.number()),
       }),
       timeout: 20_000,
+      orgId: options.orgId ?? null,
+      repoUrl: options.repoUrl ?? null,
     })
->>>>>>> 013d29c1
     const geminiDuration = Date.now() - geminiStartTime
 
     const selectedChunks = response.relevant_chunks
