import {
  claudeModels,
  CostMode,
  finetunedVertexModels,
  GeminiModel,
  openaiModels,
} from 'common/constants'

import { CoreMessage } from 'ai'
import { logger } from '../util/logger'
import { promptAiSdk } from './vercel-ai-sdk/ai-sdk'

/**
 * Prompts a Gemini model with fallback logic.
 *
 * Attempts to call the specified Gemini model via the standard Gemini API.
 * If that fails, it falls back to using the Vertex AI Gemini endpoint.
 * If Vertex AI also fails, it falls back to either GPT-4o (if `useGPT4oInsteadOfClaude` is true)
 * or a Claude model (Sonnet for 'max' costMode, Haiku otherwise).
 *
 * This function handles non-streaming requests and returns the complete response string.
 *
 * @param messages - The array of messages forming the conversation history.
 * @param system - An optional system prompt string or array of text blocks.
 * @param options - Configuration options for the API call.
 * @param options.clientSessionId - Unique ID for the client session.
 * @param options.fingerprintId - Unique ID for the user's device/fingerprint.
 * @param options.userInputId - Unique ID for the specific user input triggering this call.
 * @param options.model - The primary Gemini model to attempt.
 * @param options.userId - The ID of the user making the request.
 * @param options.maxTokens - Optional maximum number of tokens for the response.
 * @param options.temperature - Optional temperature setting for generation (0-1).
 * @param options.costMode - Optional cost mode ('lite', 'normal', 'max') influencing fallback model choice.
 * @param options.useGPT4oInsteadOfClaude - Optional flag to use GPT-4o instead of Claude as the final fallback.
 * @returns A promise that resolves to the complete response string from the successful API call.
 * @throws If all API calls (primary and fallbacks) fail.
 */
export async function promptFlashWithFallbacks(
  messages: CoreMessage[],
  options: {
    clientSessionId: string
    fingerprintId: string
    userInputId: string
    model: GeminiModel
    userId: string | undefined
    repositoryUrl?: string
    maxTokens?: number
    temperature?: number
    costMode?: CostMode
    useGPT4oInsteadOfClaude?: boolean
    thinkingBudget?: number
    useFinetunedModel?: boolean
  }
): Promise<string> {
  const {
    costMode,
    useGPT4oInsteadOfClaude,
    useFinetunedModel,
    ...geminiOptions
  } = options

  // Try finetuned model first if enabled
  if (useFinetunedModel) {
    try {
      logger.info(
        { model: finetunedVertexModels.ft_filepicker_005 },
        'Using finetuned model for file-picker!'
      )
      return await promptAiSdk(messages, {
        ...geminiOptions,
        model: finetunedVertexModels.ft_filepicker_005,
      })
    } catch (error) {
      logger.warn(
        { error },
        'Error calling finetuned model, falling back to Gemini API'
      )
    }
  }

  try {
    // First try Gemini
    return await promptAiSdk(messages, geminiOptions)
  } catch (error) {
    logger.warn(
      { error },
<<<<<<< HEAD
      'Error calling Gemini API, falling back to Vertex Gemini'
    )
    try {
      // Then try Vertex Gemini
      return await promptVertexGemini(
        messages as OpenAIMessage[],
        system,
        geminiOptions
      )
    } catch (error) {
      logger.warn(
        { error },
        `Error calling Vertex Gemini API, falling back to ${useGPT4oInsteadOfClaude ? 'gpt-4o' : 'Claude'}`
      )
      if (useGPT4oInsteadOfClaude) {
        return await promptOpenAI(messages as OpenAIMessage[], {
          model: openaiModels.gpt4o,
          clientSessionId: options.clientSessionId,
          fingerprintId: options.fingerprintId,
          userInputId: options.userInputId,
          userId: options.userId,
          repositoryUrl: options.repositoryUrl,
          temperature: options.temperature,
        })
      }
      // Finally fall back to Claude
      return await promptClaude(messages, {
        model: costMode === 'max' ? claudeModels.sonnet : claudeModels.haiku,
        system,
        clientSessionId: options.clientSessionId,
        fingerprintId: options.fingerprintId,
        userInputId: options.userInputId,
        userId: options.userId,
        repositoryUrl: options.repositoryUrl,
      })
    }
  }
}

/**
 * Streams a response from Gemini 2.5 Pro with multiple fallback strategies.
 *
 * Attempts the following endpoints in order until one succeeds:
 * 1. Gemini API (Internal Key - gemini-2.5-pro-exp)
 * 2. OpenRouter (Internal Key - google/gemini-2.5-pro-exp-03-25:free)
 * 3. OpenRouter (Internal Key - google/gemini-2.5-pro-preview-03-25)
 * 4. Claude Sonnet (Final Fallback)
 *
 * This function handles streaming requests and yields chunks of the response as they arrive.
 * If a stream fails mid-way (e.g., due to rate limits), it appends the partially
 * generated content to the message history before attempting the next fallback.
 *
 * @param messages - The array of messages forming the conversation history.
 * @param system - An optional system prompt string or array of text blocks.
 * @param options - Configuration options for the API call.
 * @param options.clientSessionId - Unique ID for the client session.
 * @param options.fingerprintId - Unique ID for the user's device/fingerprint.
 * @param options.userInputId - Unique ID for the specific user input triggering this call.
 * @param options.userId - The ID of the user making the request (required for user key fallback).
 * @param options.maxTokens - Optional maximum number of tokens for the response.
 * @param options.temperature - Optional temperature setting for generation (0-1).
 * @yields {string} Chunks of the generated response text.
 * @throws If all fallback attempts fail.
 */
export async function* streamGemini25ProWithFallbacks(
  messages: Message[],
  system: System | undefined,
  options: {
    clientSessionId: string
    fingerprintId: string
    userInputId: string
    userId: string | undefined
    repositoryUrl?: string
    maxTokens?: number
    temperature?: number
    stopSequences?: string[]
    thinkingBudget?: number
  }
): AsyncGenerator<string, void, any> {
  const {
    clientSessionId,
    fingerprintId,
    userInputId,
    userId,
    repositoryUrl,
    maxTokens,
    temperature,
    stopSequences,
    thinkingBudget,
  } = options

  // Initialize the message list for the first attempt
  let currentMessages: OpenAIMessage[] = system
    ? messagesWithSystem(messages, system)
    : (messages as OpenAIMessage[])

  // Try Gemini API Stream (Internal Key - gemini-2.5-pro-preview)
  const geminiPreviewOptions = {
    clientSessionId,
    fingerprintId,
    userInputId,
    userId,
    model: geminiModels.gemini2_5_pro_preview, // Preview model via Gemini API
    maxTokens,
    temperature,
    stopSequences,
    thinkingBudget,
  }
  try {
    for await (const chunk of promptGeminiStream(
      currentMessages,
      geminiPreviewOptions
    )) {
      yield chunk
    }
    return // Success
  } catch (error) {
    logger.warn(
      { error },
      'Error calling Gemini 2.5 Pro (preview) via Gemini API Stream (Internal Key)'
    )
  }

  // Final Fallback: Claude Sonnet
  logger.debug('Attempting final fallback to Claude Sonnet Stream')
  try {
    for await (const chunk of promptClaudeStream(messages, {
      model: claudeModels.sonnet,
      system,
      clientSessionId,
      fingerprintId,
      userInputId,
      userId,
      repositoryUrl,
      maxTokens,
      stopSequences,
      // Temperature might differ, using Claude's default or a standard value
    })) {
      yield chunk
    }
    return // Success! Claude Sonnet worked.
  } catch (claudeError) {
    logger.error(
      { error: claudeError },
      'Error calling Claude Sonnet Stream. All fallbacks failed.'
=======
      `Error calling Gemini API, falling back to ${useGPT4oInsteadOfClaude ? 'gpt-4o' : 'Claude'}`
>>>>>>> 9a525afa
    )
    return await promptAiSdk(messages, {
      ...geminiOptions,
      model: useGPT4oInsteadOfClaude
        ? openaiModels.gpt4o
        : {
            lite: claudeModels.haiku,
            normal: claudeModels.haiku,
            max: claudeModels.sonnet,
            experimental: claudeModels.haiku,
            ask: claudeModels.haiku,
          }[costMode ?? 'normal'],
    })
  }
}<|MERGE_RESOLUTION|>--- conflicted
+++ resolved
@@ -3,12 +3,15 @@
   CostMode,
   finetunedVertexModels,
   GeminiModel,
+  geminiModels,
   openaiModels,
 } from 'common/constants'
-
+import { Message } from 'common/types/message'
 import { CoreMessage } from 'ai'
 import { logger } from '../util/logger'
-import { promptAiSdk } from './vercel-ai-sdk/ai-sdk'
+import { promptAiSdk, promptAiSdkStream, transformMessages as transformToCoreMessages } from './vercel-ai-sdk/ai-sdk'
+import { System } from './claude'
+import { promptClaudeStream } from './claude'
 
 /**
  * Prompts a Gemini model with fallback logic.
@@ -84,43 +87,20 @@
   } catch (error) {
     logger.warn(
       { error },
-<<<<<<< HEAD
-      'Error calling Gemini API, falling back to Vertex Gemini'
+      `Error calling Gemini API, falling back to ${useGPT4oInsteadOfClaude ? 'gpt-4o' : 'Claude'}`
     )
-    try {
-      // Then try Vertex Gemini
-      return await promptVertexGemini(
-        messages as OpenAIMessage[],
-        system,
-        geminiOptions
-      )
-    } catch (error) {
-      logger.warn(
-        { error },
-        `Error calling Vertex Gemini API, falling back to ${useGPT4oInsteadOfClaude ? 'gpt-4o' : 'Claude'}`
-      )
-      if (useGPT4oInsteadOfClaude) {
-        return await promptOpenAI(messages as OpenAIMessage[], {
-          model: openaiModels.gpt4o,
-          clientSessionId: options.clientSessionId,
-          fingerprintId: options.fingerprintId,
-          userInputId: options.userInputId,
-          userId: options.userId,
-          repositoryUrl: options.repositoryUrl,
-          temperature: options.temperature,
-        })
-      }
-      // Finally fall back to Claude
-      return await promptClaude(messages, {
-        model: costMode === 'max' ? claudeModels.sonnet : claudeModels.haiku,
-        system,
-        clientSessionId: options.clientSessionId,
-        fingerprintId: options.fingerprintId,
-        userInputId: options.userInputId,
-        userId: options.userId,
-        repositoryUrl: options.repositoryUrl,
-      })
-    }
+    return await promptAiSdk(messages, {
+      ...geminiOptions,
+      model: useGPT4oInsteadOfClaude
+        ? openaiModels.gpt4o
+        : {
+            lite: claudeModels.haiku,
+            normal: claudeModels.haiku,
+            max: claudeModels.sonnet,
+            experimental: claudeModels.haiku,
+            ask: claudeModels.haiku,
+          }[costMode ?? 'normal'],
+    })
   }
 }
 
@@ -176,10 +156,14 @@
     thinkingBudget,
   } = options
 
-  // Initialize the message list for the first attempt
-  let currentMessages: OpenAIMessage[] = system
-    ? messagesWithSystem(messages, system)
-    : (messages as OpenAIMessage[])
+  // Transform messages to CoreMessage format for Vercel AI SDK
+  let currentMessages: CoreMessage[]
+  if (system) {
+    const messagesWithSystemForTransform = [{ role: 'system' as const, content: system }, ...messages]
+    currentMessages = transformToCoreMessages(messagesWithSystemForTransform, geminiModels.gemini2_5_flash)
+  } else {
+    currentMessages = transformToCoreMessages(messages, geminiModels.gemini2_5_flash)
+  }
 
   // Try Gemini API Stream (Internal Key - gemini-2.5-pro-preview)
   const geminiPreviewOptions = {
@@ -194,7 +178,7 @@
     thinkingBudget,
   }
   try {
-    for await (const chunk of promptGeminiStream(
+    for await (const chunk of promptAiSdkStream(
       currentMessages,
       geminiPreviewOptions
     )) {
@@ -230,21 +214,8 @@
     logger.error(
       { error: claudeError },
       'Error calling Claude Sonnet Stream. All fallbacks failed.'
-=======
-      `Error calling Gemini API, falling back to ${useGPT4oInsteadOfClaude ? 'gpt-4o' : 'Claude'}`
->>>>>>> 9a525afa
     )
-    return await promptAiSdk(messages, {
-      ...geminiOptions,
-      model: useGPT4oInsteadOfClaude
-        ? openaiModels.gpt4o
-        : {
-            lite: claudeModels.haiku,
-            normal: claudeModels.haiku,
-            max: claudeModels.sonnet,
-            experimental: claudeModels.haiku,
-            ask: claudeModels.haiku,
-          }[costMode ?? 'normal'],
-    })
+    // Throw the Claude error as it's the very last thing that failed
+    throw claudeError
   }
 }