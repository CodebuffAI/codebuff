--- conflicted
+++ resolved
@@ -606,7 +606,6 @@
         )
       }
 
-<<<<<<< HEAD
       // Determine organization ID for the message
       let orgId: string | undefined
       if (value.repositoryUrl && value.userId) {
@@ -618,13 +617,11 @@
           orgId = orgLookup.organizationId
         }
       }
-=======
       sendCostResponseToClient(
         value.clientSessionId,
         value.userInputId,
         creditsUsed
       )
->>>>>>> 3c80c567
 
       const savedMessageResult = await insertMessageRecord({
         ...value,
