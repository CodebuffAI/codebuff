import { models, TEST_USER_ID } from 'common/constants'
import db from 'common/db'
import * as schema from 'common/db/schema'
import { Message } from 'common/types/message'
import { stripeServer } from 'common/src/util/stripe'
import { eq, sql } from 'drizzle-orm'
import { WebSocket } from 'ws'
import Stripe from 'stripe'
import { consumeCredits } from 'common/src/billing/balance-calculator'

import { stripNullCharsFromObject } from '../util/object'
import { INITIAL_RETRY_DELAY, withRetry } from 'common/src/util/promise'
import { getUserCostPerCredit } from 'common/src/billing/conversion'

import { OpenAIMessage } from '@/llm-apis/openai-api'
import { logger, withLoggerContext } from '@/util/logger'
import { SWITCHBOARD } from '@/websockets/server'
import { ClientState } from '@/websockets/switchboard'
import { sendAction } from '@/websockets/websocket-action'

const PROFIT_MARGIN = 0.3

type CostModelKey = keyof (typeof TOKENS_COST_PER_M)['input']

const TOKENS_COST_PER_M = {
  input: {
    [models.sonnet]: 3,
    [models.sonnet3_7]: 3,
    [models.haiku]: 0.8,
    [models.gpt4o]: 2.5,
    [models.gpt4_1]: 2,
    [models.gpt4omini]: 0.15,
    [models.o3]: 10.0,
    [models.o3mini]: 1.1,
    [models.o4mini]: 1.1,
    [models.deepseekChat]: 0.14,
    [models.deepseekReasoner]: 0.55,
    [models.gemini2flash]: 0.1,
    [models.openrouter_gemini2_5_pro_preview]: 1.25,
  },
  output: {
    [models.sonnet]: 15,
    [models.sonnet3_7]: 15,
    [models.haiku]: 4,
    [models.gpt4o]: 10.0,
    [models.gpt4_1]: 8,
    [models.gpt4omini]: 0.6,
    [models.o3]: 40.0,
    [models.o3mini]: 4.4,
    [models.o4mini]: 1.1,
    [models.deepseekChat]: 0.28,
    [models.deepseekReasoner]: 2.19,
    [models.gemini2flash]: 0.4,
    [models.openrouter_gemini2_5_pro_preview]: 10,
  },
  cache_creation: {
    [models.sonnet]: 3.75,
    [models.sonnet3_7]: 3.75,
    [models.haiku]: 1,
  },
  cache_read: {
    [models.sonnet]: 0.3,
    [models.sonnet3_7]: 0.3,
    [models.haiku]: 0.08,
    [models.deepseekChat]: 0.014,
    [models.deepseekReasoner]: 0.14,
    [models.gpt4o]: 1.25,
    [models.gpt4_1]: 0.5,
    [models.gpt4omini]: 0.075,
    [models.o3]: 2.5,
    [models.o3mini]: 0.55,
    [models.o4mini]: 0.275,
    [models.gemini2flash]: 0.025,
  },
}

const RELACE_FAST_APPLY_COST = 0.01

/**
 * Calculates the cost for the gemini-2.5-pro-preview model based on its specific tiered pricing.
 *
 * Pricing rules:
 * - Input tokens:
 *   - $1.25 per 1 million tokens for the first 200,000 tokens.
 *   - $2.50 per 1 million tokens for tokens beyond 200,000.
 * - Output tokens:
 *   - $10.00 per 1 million tokens if input tokens <= 200,000.
 *   - $15.00 per 1 million tokens if input tokens > 200,000.
 *
 * @param input_tokens The number of input tokens used.
 * @param output_tokens The number of output tokens generated.
 * @returns The calculated cost for the API call.
 */
const getGemini25ProPreviewCost = (
  input_tokens: number,
  output_tokens: number
): number => {
  let inputCost = 0
  const tier1Tokens = Math.min(input_tokens, 200_000)
  const tier2Tokens = Math.max(0, input_tokens - 200_000)

  inputCost += (tier1Tokens * 1.25) / 1_000_000
  inputCost += (tier2Tokens * 2.5) / 1_000_000

  let outputCost = 0
  if (input_tokens <= 200_000) {
    outputCost = (output_tokens * 10) / 1_000_000
  } else {
    outputCost = (output_tokens * 15) / 1_000_000
  }

  return inputCost + outputCost
}

const getPerTokenCost = (
  model: string,
  type: keyof typeof TOKENS_COST_PER_M
): number => {
  const costMap = TOKENS_COST_PER_M[type] as Record<CostModelKey, number>
  return (costMap[model as CostModelKey] ?? 0) / 1_000_000
}

const calcCost = (
  model: string,
  input_tokens: number,
  output_tokens: number,
  cache_creation_input_tokens: number,
  cache_read_input_tokens: number
) => {
  if (model === 'relace-fast-apply') {
    return RELACE_FAST_APPLY_COST
  }
  if (model === models.gemini2_5_pro_preview) {
    return (
      getGemini25ProPreviewCost(input_tokens, output_tokens) +
      cache_creation_input_tokens * getPerTokenCost(model, 'cache_creation') +
      cache_read_input_tokens * getPerTokenCost(model, 'cache_read')
    )
  }
  return (
    input_tokens * getPerTokenCost(model, 'input') +
    output_tokens * getPerTokenCost(model, 'output') +
    cache_creation_input_tokens * getPerTokenCost(model, 'cache_creation') +
    cache_read_input_tokens * getPerTokenCost(model, 'cache_read')
  )
}

async function syncMessageToStripe(messageData: {
  messageId: string
  userId: string
  costInCents: number
  finishedAt: Date
}) {
  const { messageId, userId, costInCents, finishedAt } = messageData

  if (!userId || userId === TEST_USER_ID) {
    logger.debug(
      { messageId, userId },
      'Skipping Stripe sync (no user or test user).'
    )
    return
  }

  const logContext = { messageId, userId, costInCents }

  try {
    const user = await db.query.user.findFirst({
      where: eq(schema.user.id, userId),
      columns: { stripe_customer_id: true },
    })

    if (!user?.stripe_customer_id) {
      logger.warn(
        logContext,
        'Cannot sync usage to Stripe: User has no stripe_customer_id.'
      )
      return
    }

    const stripeCustomerId = user.stripe_customer_id
    const timestamp = Math.floor(finishedAt.getTime() / 1000)

    const syncAction = async () => {
      await stripeServer.billing.meterEvents.create({
        event_name: 'credits',
        timestamp: timestamp,
        payload: {
          stripe_customer_id: stripeCustomerId,
          value: costInCents.toString(),
          message_id: messageId,
        },
      })
      logger.info(logContext, 'Successfully synced usage to Stripe.')

      await db
        .delete(schema.syncFailure)
        .where(eq(schema.syncFailure.message_id, messageId))
        .catch((err) =>
          logger.error(
            { ...logContext, error: err },
            'Error deleting sync failure record after successful sync.'
          )
        )
    }

    await withRetry(syncAction, {
      maxRetries: 5,
      shouldRetry: (error) => {
        if (
          error instanceof Stripe.errors.StripeConnectionError ||
          error instanceof Stripe.errors.StripeAPIError ||
          error instanceof Stripe.errors.StripeRateLimitError
        ) {
          logger.warn(
            { ...logContext, error: error.message, type: error.type },
            'Retrying Stripe sync due to error.'
          )
          return true
        }
        logger.error(
          { ...logContext, error: error.message, type: error.type },
          'Non-retriable error during Stripe sync.'
        )
        return false
      },
    })
  } catch (error) {
    const errorMessage =
      error instanceof Error
        ? error.message
        : 'Unknown error during Stripe sync'
    logger.error(
      { ...logContext, error: errorMessage },
      'Failed to sync usage to Stripe after retries.'
    )
    await logSyncFailure(messageId, errorMessage)
  }
}

async function logSyncFailure(messageId: string, errorMessage: string) {
  try {
    await db
      .insert(schema.syncFailure)
      .values({
        message_id: messageId,
        last_error: errorMessage,
        last_attempt_at: new Date(),
      })
      .onConflictDoUpdate({
        target: schema.syncFailure.message_id,
        set: {
          last_error: errorMessage,
          last_attempt_at: new Date(),
          retry_count: sql`${schema.syncFailure.retry_count} + 1`,
        },
      })
    logger.info({ messageId }, 'Logged sync failure to database.')
  } catch (dbError) {
    logger.error(
      { messageId, error: dbError },
      'Failed to log sync failure to database.'
    )
  }
}

type InsertMessageParams = {
  messageId: string
  userId: string | undefined
  clientSessionId: string
  fingerprintId: string
  userInputId: string
  model: string
  request: Message[] | OpenAIMessage[]
  response: string
  inputTokens: number
  outputTokens: number
  cacheCreationInputTokens?: number
  cacheReadInputTokens?: number
  cost: number
  creditsUsed: number
  finishedAt: Date
  latencyMs: number
}

async function insertMessageRecord(
  params: InsertMessageParams
): Promise<typeof schema.message.$inferSelect | null> {
  const {
    messageId,
    userId,
    clientSessionId,
    fingerprintId,
    userInputId,
    model,
    request,
    response,
    inputTokens,
    outputTokens,
    cacheCreationInputTokens,
    cacheReadInputTokens,
    cost,
    creditsUsed,
    finishedAt,
    latencyMs,
  } = params

  try {
    const insertResult = await db
      .insert(schema.message)
      .values({
        ...stripNullCharsFromObject({
          id: messageId,
          user_id: userId,
          fingerprint_id: fingerprintId,
          client_id: clientSessionId,
          client_request_id: userInputId,
          model: model,
          request: request,
          response: response,
        }),
        input_tokens: inputTokens,
        output_tokens: outputTokens,
        cache_creation_input_tokens: cacheCreationInputTokens,
        cache_read_input_tokens: cacheReadInputTokens,
        cost: cost.toString(),
        credits: creditsUsed,
        finished_at: finishedAt,
        latency_ms: latencyMs,
      })
      .returning()

    if (insertResult.length > 0) {
      logger.debug(
        { messageId: messageId, creditsUsed },
        'Message saved to DB.'
      )
      return insertResult[0]
    } else {
      logger.error(
        { messageId: messageId },
        'Failed to insert message into DB (no rows returned).'
      )
      return null
    }
  } catch (dbError) {
    logger.error(
      { messageId: messageId, error: dbError },
      'Error saving message to DB.'
    )
    return null
  }
}

async function sendCostResponseToClient(
  clientSessionId: string,
  userInputId: string,
  creditsUsed: number
): Promise<void> {
  try {
    const clientEntry = Array.from(SWITCHBOARD.clients.entries()).find(
      ([_, state]: [WebSocket, ClientState]) =>
        state.sessionId === clientSessionId
    )

    if (clientEntry) {
      const [ws] = clientEntry
      if (ws.readyState === WebSocket.OPEN) {
        sendAction(ws, {
          type: 'message-cost-response',
          promptId: userInputId,
          credits: creditsUsed,
        })
        logger.trace(
          {
            clientSessionId: clientSessionId,
            promptId: userInputId,
            credits: creditsUsed,
          },
          'Sent message cost response via WebSocket.'
        )
      } else {
        logger.warn(
          { clientSessionId: clientSessionId },
          'WebSocket connection not in OPEN state when trying to send cost response.'
        )
      }
    } else {
      logger.warn(
        { clientSessionId: clientSessionId },
        'No WebSocket connection found for cost response.'
      )
    }
  } catch (wsError) {
    logger.error(
      { clientSessionId: clientSessionId, error: wsError },
      'Error sending message cost response via WebSocket.'
    )
  }
}

type CreditConsumptionResult = {
  consumed: number
  fromPurchased: number
}

async function updateUserCycleUsage(
  userId: string,
  creditsUsed: number
): Promise<CreditConsumptionResult> {
  if (creditsUsed <= 0) {
    logger.trace(
      { userId, creditsUsed },
      'Skipping user usage update (zero credits).'
    )
    return { consumed: 0, fromPurchased: 0 }
  }
  try {
    // Consume from grants in priority order and track purchased credit usage
    const result = await consumeCredits(userId, creditsUsed)
    
    logger.debug(
      { userId, creditsUsed, fromPurchased: result.fromPurchased },
      'Credits consumed successfully'
    )

    return result
  } catch (error) {
    logger.error({ userId, creditsUsed, error }, 'Error consuming credits.')
    throw error
  }
}

export const saveMessage = async (value: {
  messageId: string
  userId: string | undefined
  clientSessionId: string
  fingerprintId: string
  userInputId: string
  model: string
  request: Message[] | OpenAIMessage[]
  response: string
  inputTokens: number
  outputTokens: number
  cacheCreationInputTokens?: number
  cacheReadInputTokens?: number
  finishedAt: Date
  latencyMs: number
  usesUserApiKey?: boolean
}) =>
  withLoggerContext(
    {
      messageId: value.messageId,
      userId: value.userId,
      fingerprintId: value.fingerprintId,
    },
    async () => {
      const cost = calcCost(
        value.model,
        value.inputTokens,
        value.outputTokens,
        value.cacheCreationInputTokens ?? 0,
        value.cacheReadInputTokens ?? 0
      )

<<<<<<< HEAD
      const centsPerCredit = await getUserCostPerCredit(value.userId)
      const costInCents = Math.max(
        1,
        Math.round(cost * 100 * (1 + PROFIT_MARGIN))
=======
      const creditsUsed = Math.round(
        cost * 100 * (value.usesUserApiKey ? PROFIT_MARGIN : 1 + PROFIT_MARGIN)
>>>>>>> 55b07dca
      )

      const creditsUsed = Math.max(1, costInCents)

      logger.debug(
        {
          messageId: value.messageId,
          costUSD: cost,
          costInCents,
          creditsUsed,
          centsPerCredit,
        },
        'Calculated message cost and credits'
      )

      const savedMessageResult = await insertMessageRecord({
        ...value,
        cost,
        creditsUsed,
      })

      if (!savedMessageResult || !value.userId) {
        logger.debug(
          { messageId: value.messageId, userId: value.userId },
          'Skipping further processing (no user ID or failed to save message).'
        )
        return null
      }

      const consumptionResult = await updateUserCycleUsage(
        value.userId,
        creditsUsed
      )

      sendCostResponseToClient(
        value.clientSessionId,
        value.userInputId,
        creditsUsed
      )

      // Only sync to Stripe if purchased credits were used
      if (consumptionResult.fromPurchased > 0) {
        syncMessageToStripe({
          messageId: value.messageId,
          userId: value.userId,
          costInCents,
          finishedAt: value.finishedAt,
        }).catch((syncError) => {
          logger.error(
            { messageId: value.messageId, error: syncError },
            'Background Stripe sync failed.'
          )
        })
      } else {
        logger.debug(
          { messageId: value.messageId },
          'Skipping Stripe sync (no purchased credits used)'
        )
      }

      return savedMessageResult
    }
  )<|MERGE_RESOLUTION|>--- conflicted
+++ resolved
@@ -462,15 +462,10 @@
         value.cacheReadInputTokens ?? 0
       )
 
-<<<<<<< HEAD
       const centsPerCredit = await getUserCostPerCredit(value.userId)
       const costInCents = Math.max(
         1,
-        Math.round(cost * 100 * (1 + PROFIT_MARGIN))
-=======
-      const creditsUsed = Math.round(
-        cost * 100 * (value.usesUserApiKey ? PROFIT_MARGIN : 1 + PROFIT_MARGIN)
->>>>>>> 55b07dca
+        Math.round(cost * 100 * (value.usesUserApiKey ? PROFIT_MARGIN : 1 + PROFIT_MARGIN))
       )
 
       const creditsUsed = Math.max(1, costInCents)
