import { models } from 'common/constants'
import {
  createMarkdownFileBlock,
  parseMarkdownCodeBlock,
} from 'common/util/file'

import { CoreMessage } from 'ai'
import { toolSchema } from 'common/constants/tools'
import { env } from '../env.mjs'
import { saveMessage } from '../llm-apis/message-cost-tracker'
import { logger } from '../util/logger'
import { countTokens } from '../util/token-counter'
import { promptAiSdk } from './vercel-ai-sdk/ai-sdk'

const timeoutPromise = (ms: number) =>
  new Promise((_, reject) =>
    setTimeout(() => reject(new Error('Relace API request timed out')), ms)
  )

export async function promptRelaceAI(
  initialCode: string,
  editSnippet: string,
  options: {
    clientSessionId: string
    fingerprintId: string
    userInputId: string
    userId: string | undefined
    messageId: string
    userMessage?: string
    orgId?: string | null
    repoUrl?: string | null
  }
) {
  const {
    clientSessionId,
    fingerprintId,
    userInputId,
    userId,
    userMessage,
    messageId,
    orgId,
    repoUrl,
  } = options
  const startTime = Date.now()

  try {
    const response = (await Promise.race([
      fetch('https://codebuff-instantapply.endpoint.relace.run/v1/code/apply', {
        method: 'POST',
        headers: {
          'Content-Type': 'application/json',
          Authorization: `Bearer ${env.RELACE_API_KEY}`,
        },
        body: JSON.stringify({
          initialCode,
          editSnippet,
          stream: false,
          'relace-metadata': {
            'codebuff-id': messageId,
            'codebuff-user-prompt': userMessage,
          },
        }),
      }),
      timeoutPromise(100_000),
    ])) as Response

    if (response.ok) {
      const data = await response.json()
      const finishedAt = new Date()
      const latencyMs = finishedAt.getTime() - startTime
      // Construct a representation of the request for logging
      const fakeRequestContent = `Initial code:${createMarkdownFileBlock('', initialCode)}\n\nEdit snippet${createMarkdownFileBlock('', editSnippet)}`
      saveMessage({
        messageId,
        userId,
        clientSessionId,
        fingerprintId,
        userInputId,
        model: 'relace-fast-apply',
        request: [{ role: 'user', content: fakeRequestContent }],
        response: JSON.stringify(data),
        inputTokens: 0, // Relace doesn't provide token counts
        outputTokens: 0,
        finishedAt,
        latencyMs,
        usesUserApiKey: false,
        chargeUser: true,
        orgId: orgId ?? null,
        repoUrl: repoUrl ?? null,
      }).catch((e) => logger.error(e, 'Error saving message from relace-api'))
      return data
    } else {
      throw new Error(
        `Relace API error: ${response.status} ${response.statusText}`
      )
    }
  } catch (error) {
    logger.error(
      {
        error:
          error && typeof error === 'object' && 'message' in error
            ? error.message
            : 'Unknown error',
      },
      'Error calling Relace AI, falling back to o3-mini'
    )

    // Fall back to Gemini
    const prompt = `You are an expert programmer. Please rewrite this code file to implement the edit snippet while preserving as much of the original code and behavior as possible.

Initial code:
\`\`\`
${initialCode}
\`\`\`

Edit snippet (the new content to implement):
\`\`\`
${editSnippet}
\`\`\`

Important:
1. Keep the changes minimal and focused
2. Preserve the original formatting, indentation, and comments
3. Only implement the changes shown in the edit snippet
4. Return only the code, no explanation needed

Please output just the complete updated file content with no other text.`

    const content = await promptAiSdk({
      messages: [
        { role: 'user', content: prompt },
        { role: 'assistant', content: '```\n' },
      ],
<<<<<<< HEAD
      {
        clientSessionId,
        fingerprintId,
        userInputId,
        model: models.o3mini,
        userId,
        orgId: orgId ?? null,
        repoUrl: repoUrl ?? null,
      }
    )
=======
      clientSessionId,
      fingerprintId,
      userInputId,
      model: models.o3mini,
      userId,
    })
>>>>>>> 013d29c1

    return parseMarkdownCodeBlock(content) + '\n'
  }
}

export interface RankedFile<T> {
  file: T
  score: number
}

export type FileWithPath = {
  path: string
  content: string
}

export async function rerank(
  files: FileWithPath[],
  prompt: string,
  options: {
    clientSessionId: string
    fingerprintId: string
    userInputId: string
    userId: string | undefined
    messageId: string
    orgId?: string | null
    repoUrl?: string | null
  }
) {
  const { clientSessionId, fingerprintId, userInputId, userId, messageId, orgId, repoUrl } = // Destructure
    options
  const startTime = Date.now()

  if (!prompt || !files.length) {
    logger.warn('Empty prompt or files array passed to rerank')
    return files.map((f) => f.path)
  }

  // Convert files to Relace format
  const relaceFiles = files.map((f) => ({
    filename: f.path,
    code: f.content,
  }))

  try {
    const response = (await Promise.race([
      fetch('https://ranker.endpoint.relace.run/v1/code/rank', {
        method: 'POST',
        headers: {
          'Content-Type': 'application/json',
          Authorization: `Bearer ${env.RELACE_API_KEY}`,
        },
        body: JSON.stringify({
          query: prompt,
          codebase: relaceFiles,
          token_limit: 128000,
          'relace-metadata': {
            'codebuff-id': messageId,
            'codebuff-user-prompt': prompt,
          },
        }),
      }),
      timeoutPromise(100_000),
    ])) as Response

    if (!response.ok) {
      throw new Error(
        `Relace API error: ${response.status} ${response.statusText}`
      )
    }

    const rankings: string[] = await response.json()
    if (!rankings || !Array.isArray(rankings)) {
      throw new Error('Invalid response format from Relace API')
    }

    const fakeRequestContent = `Query: ${prompt}\n\nFiles:\n${files.map((f) => `${f.path}:\n${f.content}`).join('\n\n')}`
    saveMessage({
      messageId,
      userId,
      clientSessionId,
      fingerprintId,
      userInputId,
      model: 'relace-ranker',
      request: [
        {
          role: 'user',
          content: fakeRequestContent,
        },
      ],
      response: JSON.stringify(rankings),
      inputTokens: countTokens(fakeRequestContent),
      outputTokens: countTokens(JSON.stringify(rankings)),
      finishedAt: new Date(),
      latencyMs: Date.now() - startTime,
      orgId: orgId ?? null,
      repoUrl: repoUrl ?? null,
    })

    return rankings
  } catch (error) {
    logger.error(
      {
        error:
          error && typeof error === 'object' && 'message' in error
            ? error.message
            : 'Unknown error',
      },
      'Error calling Relace ranker API'
    )
    // Return original files order on error instead of throwing
    return files.map((f) => f.path)
  }
}

const toolParams = Object.entries(toolSchema)
  .map(([name, params]) => {
    return `\`${name}\`: [${params
      .map((p) => (typeof p === 'string' ? JSON.stringify(p) : `${p}`))
      .join(', ')}]`
  })
  .join('\n')

const outputSchema = {
  type: 'object',
  properties: {
    tool_calls: {
      type: 'array',
      items: {
        type: 'object',
        properties: {
          name: { type: 'string' },
          args: { type: 'object' },
        },
        required: ['name', 'args'],
      },
    },
  },
}

const systemInstructions = `
You are a helpful assistant that structures potentially malformed XML text into tool calls.

Below are the available tools and their parameters. Parameters are either "String" or /RegExp/ values.
${toolParams}

Output according to this schema:
${JSON.stringify(outputSchema, null, 2)}
`.trim()

export async function toolFormatter(
  assistantMessage: string,
  options: {
    clientSessionId: string
    fingerprintId: string
    userInputId: string
    userId: string | undefined
    messageId: string
    orgId?: string | null
    repoUrl?: string | null
  }
) {
  const { clientSessionId, fingerprintId, userInputId, userId, messageId, orgId, repoUrl } = // Destructure
    options
  const startTime = Date.now()

  const messages: CoreMessage[] = [
    { role: 'system', content: systemInstructions },
    { role: 'user', content: assistantMessage },
  ]

  try {
    const response = (await Promise.race([
      fetch('https://tool-formatter.endpoint.relace.run/v1/code/format', {
        method: 'POST',
        headers: {
          'Content-Type': 'application/json',
          Authorization: `Bearer ${env.RELACE_API_KEY}`,
        },
        body: JSON.stringify({
          model: 'Tool-Formatter',
          messages,
          temperature: 0,
          max_tokens: 8192,
          response_format: {
            type: 'json_schema',
            json_schema: JSON.stringify(outputSchema),
          },
          'relace-metadata': {
            'codebuff-id': messageId,
          },
        }),
      }),
      timeoutPromise(100_000),
    ])) as Response

    if (!response.ok) {
      const errorText = await response
        .text()
        .catch(() => 'No error text available')
      logger.error(
        {
          status: response.status,
          statusText: response.statusText,
          errorText,
          assistantMessageLength: assistantMessage.length,
          messageId,
        },
        'Relace Tool Formatter API error'
      )
      return
    }

    const toolCalls = (await response.json()).choices[0].message.content
      .tool_calls

    saveMessage({
      messageId,
      userId,
      clientSessionId,
      fingerprintId,
      userInputId,
      model: 'relace-tool-formatter',
      request: messages,
      response: toolCalls, // This was 'response: toolCalls,' before, assuming toolCalls is the stringified JSON
      inputTokens: countTokens(systemInstructions + assistantMessage),
      outputTokens: countTokens(JSON.stringify(toolCalls)), // Ensure this is what's intended for output token count
      finishedAt: new Date(),
      latencyMs: Date.now() - startTime,
      chargeUser: false,
      orgId: orgId ?? null,
      repoUrl: repoUrl ?? null,
    })

    logger.info({ toolCalls }, 'Relace Tool Formatter')
  } catch (error) {
    logger.error(
      {
        error:
          error && typeof error === 'object' && 'message' in error
            ? error.message
            : 'Unknown error',
      },
      'Error calling Relace Tool Formatter API'
    )
    // Silent failure as specified - no fallback needed
    return
  }
}<|MERGE_RESOLUTION|>--- conflicted
+++ resolved
@@ -131,25 +131,14 @@
         { role: 'user', content: prompt },
         { role: 'assistant', content: '```\n' },
       ],
-<<<<<<< HEAD
-      {
-        clientSessionId,
-        fingerprintId,
-        userInputId,
-        model: models.o3mini,
-        userId,
-        orgId: orgId ?? null,
-        repoUrl: repoUrl ?? null,
-      }
-    )
-=======
       clientSessionId,
       fingerprintId,
       userInputId,
       model: models.o3mini,
       userId,
+      orgId: orgId ?? null,
+      repoUrl: repoUrl ?? null,
     })
->>>>>>> 013d29c1
 
     return parseMarkdownCodeBlock(content) + '\n'
   }
