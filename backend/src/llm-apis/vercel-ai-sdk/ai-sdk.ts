--- conflicted
+++ resolved
@@ -63,13 +63,9 @@
     model: Model
     userId: string | undefined
     chargeUser?: boolean
-<<<<<<< HEAD
-    orgId?: string | null // Add orgId
-    repoUrl?: string | null // Add repoUrl
-  }
-=======
+    orgId?: string | null
+    repoUrl?: string | null
   } & Omit<Parameters<typeof streamText>[0], 'model'>
->>>>>>> 013d29c1
 ) {
   const startTime = Date.now()
   let aiSDKModel = modelToAiSDKModel(options.model)
@@ -130,13 +126,9 @@
     model: Model
     userId: string | undefined
     chargeUser?: boolean
-<<<<<<< HEAD
-    orgId?: string | null // Add orgId
-    repoUrl?: string | null // Add repoUrl
-  }
-=======
+    orgId?: string | null
+    repoUrl?: string | null
   } & Omit<Parameters<typeof generateText>[0], 'model'>
->>>>>>> 013d29c1
 ): Promise<string> {
   const startTime = Date.now()
   let aiSDKModel = modelToAiSDKModel(options.model)
@@ -172,25 +164,6 @@
 }
 
 // Copied over exactly from promptAiSdk but with a schema
-<<<<<<< HEAD
-export const promptAiSdkStructured = async function <T>(
-  messages: CoreMessage[],
-  options: {
-    schema: z.ZodType<T>
-    clientSessionId: string
-    fingerprintId: string
-    userInputId: string
-    model: Model
-    userId: string | undefined
-    maxTokens?: number
-    temperature?: number
-    timeout?: number
-    chargeUser?: boolean
-    orgId?: string | null // Add orgId
-    repoUrl?: string | null // Add repoUrl
-  }
-): Promise<T> {
-=======
 export const promptAiSdkStructured = async function <T>(options: {
   messages: CoreMessage[]
   schema: z.ZodType<T>
@@ -203,8 +176,9 @@
   temperature?: number
   timeout?: number
   chargeUser?: boolean
+  orgId?: string | null
+  repoUrl?: string | null
 }): Promise<T> {
->>>>>>> 013d29c1
   const startTime = Date.now()
   let aiSDKModel = modelToAiSDKModel(options.model)
 
