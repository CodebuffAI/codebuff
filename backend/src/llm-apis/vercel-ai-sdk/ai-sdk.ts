import { anthropic } from '@ai-sdk/anthropic'
import { google } from '@ai-sdk/google'
import { openai } from '@ai-sdk/openai'
import {
  CoreAssistantMessage,
  CoreMessage,
  CoreUserMessage,
  generateObject,
  generateText,
  LanguageModelV1,
  streamText,
} from 'ai'
import {
  AnthropicModel,
  claudeModels,
  finetunedVertexModels,
  geminiModels,
  Model,
  OpenAIModel,
  openaiModels,
  type GeminiModel,
} from 'common/constants'

import { generateCompactId } from 'common/util/string'

import { Message } from 'common/types/message'
import { withTimeout } from 'common/util/promise'
import { z } from 'zod'
import { System } from '../claude'
import { saveMessage } from '../message-cost-tracker'
import { vertexFinetuned } from './vertex-finetuned'

// TODO: We'll want to add all our models here!
const modelToAiSDKModel = (model: Model): LanguageModelV1 => {
  if (
    Object.values(finetunedVertexModels as Record<string, string>).includes(
      model
    )
  ) {
    return vertexFinetuned(model)
  }
  if (Object.values(geminiModels).includes(model as GeminiModel)) {
    return google.languageModel(model)
  }
  if (Object.values(openaiModels).includes(model as OpenAIModel)) {
    return openai.languageModel(model)
  }
  if (Object.values(claudeModels).includes(model as AnthropicModel)) {
    return anthropic.languageModel(model)
  }
  throw new Error('Unknown model: ' + model)
}

// TODO: Add retries & fallbacks: likely by allowing this to instead of "model"
// also take an array of form [{model: Model, retries: number}, {model: Model, retries: number}...]
// eg: [{model: "gemini-2.0-flash-001"}, {model: "vertex/gemini-2.0-flash-001"}, {model: "claude-3-5-haiku", retries: 3}]
export const promptAiSdkStream = async function* (
  options: {
    messages: CoreMessage[]
    clientSessionId: string
    fingerprintId: string
    userInputId: string
    model: Model
    userId: string | undefined
<<<<<<< HEAD
    maxTokens?: number
    temperature?: number
    stopSequences?: string[]
    repositoryUrl?: string
=======
>>>>>>> 7c657a52
    chargeUser?: boolean
  } & Omit<Parameters<typeof streamText>[0], 'model'>
) {
  const startTime = Date.now()
  let aiSDKModel = modelToAiSDKModel(options.model)

  const response = streamText({
    ...options,
    model: aiSDKModel,
  })

  let content = ''

  for await (const chunk of response.textStream) {
    content += chunk
    yield chunk
  }

  const usage = await response.usage
  const inputTokens = usage.promptTokens
  const outputTokens = usage.completionTokens
  const anthropicMetadata = (await response.providerMetadata)?.anthropic
  const cacheReadInputTokens =
    typeof anthropicMetadata?.cacheReadInputTokens === 'number'
      ? anthropicMetadata.cacheReadInputTokens
      : 0
  const cacheCreationInputTokens =
    typeof anthropicMetadata?.cacheCreationInputTokens === 'number'
      ? anthropicMetadata.cacheCreationInputTokens
      : 0

  saveMessage({
    messageId: generateCompactId(),
    userId: options.userId,
    clientSessionId: options.clientSessionId,
    fingerprintId: options.fingerprintId,
    userInputId: options.userInputId,
    model: options.model,
    request: options.messages,
    response: content,
    inputTokens,
    outputTokens,
    cacheCreationInputTokens,
    cacheReadInputTokens,
    finishedAt: new Date(),
    latencyMs: Date.now() - startTime,
    chargeUser: options.chargeUser ?? true,
    repositoryUrl: options.repositoryUrl,
  })
}

// TODO: figure out a nice way to unify stream & non-stream versions maybe?
export const promptAiSdk = async function (
  options: {
    messages: CoreMessage[]
    clientSessionId: string
    fingerprintId: string
    userInputId: string
    model: Model
    userId: string | undefined
<<<<<<< HEAD
    maxTokens?: number
    temperature?: number
    stopSequences?: string[]
    repositoryUrl?: string
=======
>>>>>>> 7c657a52
    chargeUser?: boolean
  } & Omit<Parameters<typeof generateText>[0], 'model'>
): Promise<string> {
  const startTime = Date.now()
  let aiSDKModel = modelToAiSDKModel(options.model)

  const response = await generateText({
    ...options,
    model: aiSDKModel,
  })

  const content = response.text
  const inputTokens = response.usage.promptTokens
  const outputTokens = response.usage.completionTokens

  saveMessage({
    messageId: generateCompactId(),
    userId: options.userId,
    clientSessionId: options.clientSessionId,
    fingerprintId: options.fingerprintId,
    userInputId: options.userInputId,
    model: options.model,
    request: options.messages,
    response: content,
    inputTokens,
    outputTokens,
    finishedAt: new Date(),
    latencyMs: Date.now() - startTime,
    chargeUser: options.chargeUser ?? true,
    repositoryUrl: options.repositoryUrl,
  })

  return content
}

// Copied over exactly from promptAiSdk but with a schema
export const promptAiSdkStructured = async function <T>(options: {
  messages: CoreMessage[]
  schema: z.ZodType<T>
  clientSessionId: string
  fingerprintId: string
  userInputId: string
  model: Model
  userId: string | undefined
  maxTokens?: number
  temperature?: number
  timeout?: number
  chargeUser?: boolean
}): Promise<T> {
  const startTime = Date.now()
  let aiSDKModel = modelToAiSDKModel(options.model)

  const responsePromise = generateObject({
    ...options,
    model: aiSDKModel,
  })

  const response = await (options.timeout === undefined
    ? responsePromise
    : withTimeout(responsePromise, options.timeout))

  const content = response.object
  const inputTokens = response.usage.promptTokens
  const outputTokens = response.usage.completionTokens

  saveMessage({
    messageId: generateCompactId(),
    userId: options.userId,
    clientSessionId: options.clientSessionId,
    fingerprintId: options.fingerprintId,
    userInputId: options.userInputId,
    model: options.model,
    request: options.messages,
    response: JSON.stringify(content),
    inputTokens,
    outputTokens,
    finishedAt: new Date(),
    latencyMs: Date.now() - startTime,
    chargeUser: options.chargeUser ?? true,
  })

  return content
}

// TODO: temporary - ideally we move to using CoreMessage[] directly
// and don't need this transform!!
export function transformMessages(
  messages: (Message | CoreMessage)[],
  system?: System
): CoreMessage[] {
  const coreMessages: CoreMessage[] = []

  if (system) {
    coreMessages.push({
      role: 'system',
      content:
        typeof system === 'string'
          ? system
          : system.map((block) => block.text).join('\n\n'),
    })
  }

  for (const message of messages) {
    if (message.role === 'system') {
      if (typeof message.content === 'string') {
        coreMessages.push({ role: 'system', content: message.content })
        continue
      } else {
        throw new Error(
          'Multiple part system message - unsupported (TODO: fix if we hit this.)'
        )
      }
    }

    if (message.role === 'user') {
      if (typeof message.content === 'string') {
        coreMessages.push({
          ...message,
          role: 'user',
          content: message.content,
        })
        continue
      } else {
        const parts: CoreUserMessage['content'] = []
        const coreMessage: CoreUserMessage = { role: 'user', content: parts }
        for (const part of message.content) {
          // Add ephemeral if present
          if ('cache_control' in part) {
            coreMessage.providerOptions = {
              anthropic: { cacheControl: { type: 'ephemeral' } },
            }
          }
          // Handle Message type image format
          if (part.type === 'image' && 'source' in part) {
            parts.push({
              type: 'image' as const,
              image: `data:${part.source.media_type};base64,${part.source.data}`,
            })
            continue
          }
          if (part.type === 'file') {
            throw new Error('File messages not supported')
          }
          if (part.type === 'text') {
            parts.push({
              type: 'text' as const,
              text: part.text,
            })
            continue
          }
          if (part.type === 'tool_use' || part.type === 'tool_result') {
            // Skip tool parts in user messages - they should be in assistant/tool messages
            continue
          }
        }
        coreMessages.push(coreMessage)
        continue
      }
    }

    if (message.role === 'assistant') {
      if (message.content === undefined || message.content === null) {
        continue
      }
      if (typeof message.content === 'string') {
        coreMessages.push({
          ...message,
          role: 'assistant',
          content: message.content,
        })
        continue
      } else {
        let messageContent: CoreAssistantMessage['content'] = []
        const coreMessage: CoreAssistantMessage = {
          ...message,
          role: 'assistant',
          content: messageContent,
        }
        for (const part of message.content) {
          // Add ephemeral if present
          if ('cache_control' in part) {
            coreMessage.providerOptions = {
              anthropic: { cacheControl: { type: 'ephemeral' } },
            }
          }
          if (part.type === 'text') {
            messageContent.push({ type: 'text', text: part.text })
          }
          if (part.type === 'tool_use') {
            messageContent.push({
              type: 'tool-call',
              toolCallId: part.id,
              toolName: part.name,
              args: part.input,
            })
          }
        }
        coreMessages.push(coreMessage)
        continue
      }
    }

    if (message.role === 'tool') {
      coreMessages.push(message)
      continue
    }

    throw new Error('Unknown message role received: ' + message)
  }

  return coreMessages
}<|MERGE_RESOLUTION|>--- conflicted
+++ resolved
@@ -62,13 +62,10 @@
     userInputId: string
     model: Model
     userId: string | undefined
-<<<<<<< HEAD
     maxTokens?: number
     temperature?: number
     stopSequences?: string[]
     repositoryUrl?: string
-=======
->>>>>>> 7c657a52
     chargeUser?: boolean
   } & Omit<Parameters<typeof streamText>[0], 'model'>
 ) {
@@ -129,13 +126,10 @@
     userInputId: string
     model: Model
     userId: string | undefined
-<<<<<<< HEAD
     maxTokens?: number
     temperature?: number
     stopSequences?: string[]
     repositoryUrl?: string
-=======
->>>>>>> 7c657a52
     chargeUser?: boolean
   } & Omit<Parameters<typeof generateText>[0], 'model'>
 ): Promise<string> {
