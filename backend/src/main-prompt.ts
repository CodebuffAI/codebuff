--- conflicted
+++ resolved
@@ -449,8 +449,6 @@
       content: asSystemMessage(renderToolResults(toolResults)),
     },
 
-<<<<<<< HEAD
-=======
     prompt && [
       {
         // Actual user prompt!
@@ -469,7 +467,6 @@
 
     ...readFileMessages,
 
->>>>>>> 0a6f4e11
     prompt && [
       relevantDocumentation && {
         role: 'user' as const,
@@ -477,12 +474,7 @@
           `Relevant context from web documentation:\n${relevantDocumentation}`
         ),
       },
-<<<<<<< HEAD
-      {
-        // Actual user prompt!
-=======
       agentContext && {
->>>>>>> 0a6f4e11
         role: 'user' as const,
         content: asSystemMessage(agentContext.trim()),
         timeToLive: 'userPrompt',
@@ -508,38 +500,6 @@
       },
     ],
 
-<<<<<<< HEAD
-    ...readFileMessages,
-
-    prompt && [
-      agentContext && {
-        role: 'user' as const,
-        content: asSystemMessage(agentContext.trim()),
-        timeToLive: 'userPrompt',
-      },
-      hasAssistantMessage && {
-        role: 'user' as const,
-        content: asSystemInstruction(
-          "All <previous_assistant_message>messages</previous_assistant_message> were from some less intelligent assistant. Your task is to identify any mistakes the previous assistant has made or if they have gone off track. Reroute the conversation back toward the user request, correct the previous assistant's mistakes (including errors from the system), identify potential issues in the code, etc.\nSeamlessly continue the conversation as if you are the same assistant, because that is what the user sees. e.g. when correcting the previous assistant, use language as if you were correcting yourself.\nIf you cannot identify any mistakes, that's great! Simply continue the conversation as if you are the same assistant. The user has seen the previous assistant's messages, so do not repeat what was already said."
-        ),
-        timeToLive: 'userPrompt',
-      },
-      {
-        role: 'user' as const,
-        content: asSystemInstruction(userInstructions),
-        timeToLive: 'userPrompt',
-      },
-      cwd && {
-        role: 'user' as const,
-        content: asSystemMessage(
-          `Assistant cwd (project root): ${agentState.fileContext.currentWorkingDirectory}\nUser cwd: ${cwd}`
-        ),
-        timeToLive: 'agentStep',
-      },
-    ],
-
-=======
->>>>>>> 0a6f4e11
     !prompt &&
       toolInstructions && {
         role: 'user' as const,
