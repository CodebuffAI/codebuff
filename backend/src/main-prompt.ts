import { TextBlockParam } from '@anthropic-ai/sdk/resources'
import {
  AgentResponseTrace,
  GetExpandedFileContextForTrainingBlobTrace,
  insertTrace,
} from '@codebuff/bigquery'
import { ClientAction } from 'common/actions'
import {
  HIDDEN_FILE_READ_STATUS,
  models,
  ONE_TIME_LABELS,
  type CostMode,
} from 'common/constants'
import { AnalyticsEvent } from 'common/constants/analytics-events'
import { getToolCallString, toolSchema } from 'common/constants/tools'
import { trackEvent } from 'common/src/analytics'
import { AgentState, ToolResult } from 'common/types/agent-state'
import { Message } from 'common/types/message'
import { buildArray } from 'common/util/array'
import { parseFileBlocks, ProjectFileContext } from 'common/util/file'
import { toContentString } from 'common/util/messages'
import { generateCompactId } from 'common/util/string'
import { difference, partition, uniq } from 'lodash'
import { WebSocket } from 'ws'

import { checkTerminalCommand } from './check-terminal-command'
import {
  requestRelevantFiles,
  requestRelevantFilesForTraining,
} from './find-files/request-files-prompt'
import { getDocumentationForQuery } from './get-documentation-for-query'
import { processFileBlock } from './process-file-block'
import { processStrReplace } from './process-str-replace'
import { getAgentStream } from './prompt-agent-stream'
import { getAgentSystemPrompt } from './system-prompt/agent-system-prompt'
import { additionalSystemPrompts } from './system-prompt/prompts'
import { saveAgentRequest } from './system-prompt/save-agent-request'
import { getSearchSystemPrompt } from './system-prompt/search-system-prompt'
import { getThinkingStream } from './thinking-stream'
import {
  ClientToolCall,
  parseRawToolCall,
  TOOL_LIST,
  ToolCall,
  ToolName,
  TOOLS_WHICH_END_THE_RESPONSE,
  toolsInstructions,
  updateContextFromToolCalls,
} from './tools'
import { logger } from './util/logger'
import {
  asSystemInstruction,
  asSystemMessage,
  asUserMessage,
  castAssistantMessage,
  getMessagesSubset,
  isSystemInstruction,
} from './util/messages'
import {
  isToolResult,
  parseReadFilesResult,
  parseToolResults,
  renderReadFilesResult,
  renderToolResults,
} from './util/parse-tool-call-xml'
import {
  simplifyReadFileResults,
  simplifyReadFileToolResult,
} from './util/simplify-tool-results'
import { countTokens, countTokensJson } from './util/token-counter'
import {
  requestFiles,
  requestOptionalFile,
} from './websockets/websocket-action'
import { processStreamWithTags } from './xml-stream-parser'

const MAX_CONSECUTIVE_ASSISTANT_MESSAGES = 12

export const mainPrompt = async (
  ws: WebSocket,
  action: Extract<ClientAction, { type: 'prompt' }>,
  userId: string | undefined,
  clientSessionId: string,
  onResponseChunk: (chunk: string) => void,
  selectedModel: string | undefined
): Promise<{
  agentState: AgentState
  toolCalls: Array<ClientToolCall>
  toolResults: Array<ToolResult>
}> => {
  const {
    prompt,
    agentState,
    fingerprintId,
    costMode,
    promptId,
    toolResults,
    cwd,
<<<<<<< HEAD
    repositoryUrl,
=======
    repoName,
>>>>>>> 2a9d0e14
  } = action
  const { fileContext, agentContext } = agentState
  let messageHistory = agentState.messageHistory

  const { getStream, model } = getAgentStream({
    costMode,
    selectedModel,
    stopSequences: TOOLS_WHICH_END_THE_RESPONSE.map((tool) => `</${tool}>`),
    clientSessionId,
    fingerprintId,
    userInputId: promptId,
    userId,
    repositoryUrl,
  })

  // Generates a unique ID for each main prompt run (ie: a step of the agent loop)
  // This is used to link logs within a single agent loop
  const agentStepId = crypto.randomUUID()
  trackEvent(AnalyticsEvent.AGENT_STEP, userId ?? '', {
    agentStepId,
    clientSessionId,
    fingerprintId,
    userInputId: promptId,
    userId,
    repoName,
  })

  const hasKnowledgeFiles =
    Object.keys(fileContext.knowledgeFiles).length > 0 ||
    Object.keys(fileContext.userKnowledgeFiles ?? {}).length > 0
  const isNotFirstUserMessage =
    messageHistory.filter((m) => m.role === 'user').length > 0
  const justRanTerminalCommand = toolResults.some(
    (t) => t.name === 'run_terminal_command'
  )
  const geminiThinkingEnabled = costMode === 'max'
  const isLiteMode = costMode === 'lite'
  const isGeminiPro = model === models.gemini2_5_pro_preview
  const isGPT4_1 = model === models.gpt4_1
  const isFlash =
    model === 'gemini-2.5-flash-preview-04-17:thinking' ||
    (model as any) === 'gemini-2.5-flash-preview-04-17'
  const userInstructions = buildArray(
    isLiteMode
      ? 'Please proceed toward the user request and any subgoals. Please complete the entire user request. You must finally use the end_turn tool at the end of your response.'
      : 'Proceed toward the user request and any subgoals. Please complete the entire user request, then verify changes by running the type checker/linter (only if knowledge files specify a command to run with with the <run_terminal_command> tool). You must finally use the end_turn tool at the end of your response.',

    'If the user asks a question, simply answer the question rather than making changes to the code.',

    'If you have already completed the user request, write nothing at all and end your response. Err on the side of ending your reponse early, do not keep making further refinements to code you just wrote. Write it once and stop.',

    "If there are multiple ways the user's request could be interpreted that would lead to very different outcomes, ask at least one clarifying question that will help you understand what they are really asking for, and then use the end_turn tool. If the user specifies that you don't ask questions, make your best assumption and skip this step.",

    'Important: When using write_file, do NOT rewrite the entire file. Only show the parts of the file that have changed and write "// ... existing code ..." comments (or "# ... existing code ..", "/* ... existing code ... */", "<!-- ... existing code ... -->", whichever is appropriate for the language) around the changed area.',

    isGeminiPro
      ? toolsInstructions
      : `Any tool calls will be run from the project root (${agentState.fileContext.currentWorkingDirectory}) unless otherwise specified`,

    'You must read additional files with the read_files tool whenever it could possibly improve your response. Before you use write_file to edit an existing file, make sure to read it.',

    (isFlash || isGeminiPro) &&
      'Important: When mentioning a file path, for example for <write_file> or <read_files>, make sure to include all the directories in the path to the file from the project root. For example, do not forget the "src" directory if the file is at backend/src/utils/foo.ts! Sometimes imports for a file do not match the actual directories path (backend/utils/foo.ts for example).',

    !isLiteMode &&
      'You must use the "add_subgoal" and "update_subgoal" tools to record your progress and any new information you learned as you go. If the change is very minimal, you may not need to use these tools.',

    'Please preserve as much of the existing code, its comments, and its behavior as possible. Make minimal edits to accomplish only the core of what is requested. Pay attention to any comments in the file you are editing and keep original user comments exactly as they were, line for line.',

    'If you are trying to kill background processes, make sure to kill the entire process GROUP (or tree in Windows), and always prefer SIGTERM signals. If you restart the process, make sure to do so with process_type=BACKGROUND',

    !isLiteMode &&
      `To confirm complex changes to a web app, you should use the browser_logs tool to check for console logs or errors.`,

    isFlash &&
      "Don't forget to close your your tags, e.g. <think_deeply> <thought> </thought> </think_deeply> or <write_file> <path> </path> <content> </content> </write_file>!",

    (isFlash || isGeminiPro) &&
      'Important: When using write_file, do NOT rewrite the entire file. Only show the parts of the file that have changed and write "// ... existing code ..." comments (or "# ... existing code ..", "/* ... existing code ... */", "<!-- ... existing code ... -->", whichever is appropriate for the language) around the changed area.',

    geminiThinkingEnabled
      ? 'Start your response with the think_deeply tool call to decide how to proceed.'
      : 'If the user request is very complex, consider invoking think_deeply.',

    'If the user is starting a new feature or refactoring, consider invoking the create_plan tool.',
    "Don't act on the plan created by the create_plan tool. Instead, wait for the user to review it.",
    'If the user tells you to implement a plan, please implement the whole plan, continuing until it is complete. Do not stop after one step.',

    hasKnowledgeFiles &&
      'If the knowledge files (or CLAUDE.md) say to run specific terminal commands after every change, e.g. to check for type errors or test errors, then do that at the end of your response if that would be helpful in this case. No need to run these checks for simple changes.',

    isNotFirstUserMessage &&
      "If you have learned something useful for the future that is not derivable from the code (this is a high bar and most of the time you won't have), consider updating a knowledge file at the end of your response to add this condensed information.",

    'Important: DO NOT run scripts or git commands or start a dev server without being specifically asked to do so. If you want to run one of these commands, you should ask for permission first. This can prevent costly accidents!',

    'Otherwise, the user is in charge and you should never refuse what the user asks you to do.',

    'Important: When editing an existing file with the write_file tool, do not rewrite the entire file, write just the parts of the file that have changed. Do not start writing the first line of the file. Instead, use comments surrounding your edits like "// ... existing code ..." (or "# ... existing code ..." or "/* ... existing code ... */" or "<!-- ... existing code ... -->", whichever is appropriate for the language) plus a few lines of context from the original file, to show just the sections that have changed.',

    !isLiteMode &&
      `Before finishing your response, you should check that you left the project in a good state using any tools you have available, make sure all relevant tests are passing and there are no type or lint errors (if applicable) or errors in the browser_logs tool (if applicable). You must do these checks every time you make a change to the project.`,
    !isLiteMode &&
      "If you are still working on the user's request, do not stop. If the user's request requires multiple steps, please complete ALL the steps before ending turn.",
    isGPT4_1 &&
      `**Do NOT end your response if you have not *completely* finished the user's entire request—continue until every part is 100% done, no early hand-off, no matter what.**`,

    'Finally, you must use the end_turn tool at the end of your response when you have completed the user request or want the user to respond to your message.'
  ).join('\n\n')

  const toolInstructions = buildArray(
    justRanTerminalCommand &&
      `If the tool result above is of a terminal command succeeding and you have completed the user's request, please do not write anything else and end your response.`
  ).join('\n\n')

  const messagesWithToolResultsAndUser = buildArray(
    ...messageHistory,
    toolResults.length > 0 && {
      role: 'user' as const,
      content: renderToolResults(toolResults),
    },
    prompt && [
      cwd && {
        role: 'user' as const,
        content: asSystemMessage(
          `Assistant cwd (project root): ${agentState.fileContext.currentWorkingDirectory}\nUser cwd: ${cwd}`
        ),
      },
      {
        role: 'user' as const,
        content: prompt,
      },
    ]
  )

  if (prompt) {
    // Check if this is a direct terminal command
    const startTime = Date.now()
    const terminalCommand = await checkTerminalCommand(prompt, {
      clientSessionId,
      fingerprintId,
      userInputId: promptId,
      userId,
    })
    const duration = Date.now() - startTime

    agentState.consecutiveAssistantMessages = 0

    if (terminalCommand) {
      logger.debug(
        {
          duration,
          prompt,
        },
        `Detected terminal command in ${duration}ms, executing directly: ${prompt}`
      )
      const newAgentState = {
        ...agentState,
        messageHistory: messagesWithToolResultsAndUser,
      }
      return {
        agentState: newAgentState,
        toolCalls: [
          {
            id: generateCompactId(),
            name: 'run_terminal_command',
            parameters: {
              command: terminalCommand,
              mode: 'user',
            },
          },
        ],
        toolResults: [],
      }
    }
  }

  // Check number of assistant messages since last user message with prompt
  const consecutiveAssistantMessages =
    agentState.consecutiveAssistantMessages ?? 0
  if (consecutiveAssistantMessages >= MAX_CONSECUTIVE_ASSISTANT_MESSAGES) {
    logger.warn(
      `Detected ${consecutiveAssistantMessages} consecutive assistant messages without user prompt`
    )

    const warningString = [
      "I've made quite a few responses in a row.",
      "Let me pause here to make sure we're still on the right track.",
      "Please let me know if you'd like me to continue or if you'd like to guide me in a different direction.",
    ].join(' ')

    onResponseChunk(`${warningString}\n\n`)

    return {
      agentState: {
        ...agentState,
        messageHistory: [
          ...messageHistory,
          { role: 'assistant', content: warningString },
        ],
      },
      toolCalls: [],
      toolResults: [],
    }
  }

  const relevantDocumentationPromise = prompt
    ? getDocumentationForQuery(prompt, {
        tokens: 5000,
        clientSessionId,
        userInputId: promptId,
        fingerprintId,
        userId,
      })
    : Promise.resolve(null)

  const fileRequestMessagesTokens = countTokensJson(
    messagesWithToolResultsAndUser
  )

  // Step 1: Read more files.
  const searchSystem = getSearchSystemPrompt(
    fileContext,
    costMode,
    fileRequestMessagesTokens,
    {
      agentStepId,
      clientSessionId,
      fingerprintId,
      userInputId: promptId,
      userId: userId,
    }
  )
  const {
    addedFiles,
    updatedFilePaths,
    printedPaths,
    clearReadFileToolResults,
  } = await getFileReadingUpdates(
    ws,
    messagesWithToolResultsAndUser,
    searchSystem,
    fileContext,
    null,
    {
      skipRequestingFiles: !prompt,
      agentStepId,
      clientSessionId,
      fingerprintId,
      userInputId: promptId,
      userId,
      costMode,
      repoName,
    }
  )
  const [updatedFiles, newFiles] = partition(addedFiles, (f) =>
    updatedFilePaths.includes(f.path)
  )
  if (clearReadFileToolResults) {
    // Update message history.
    for (const message of messageHistory) {
      if (isToolResult(message)) {
        message.content = simplifyReadFileResults(message.content)
      }
    }
    // Update tool results.
    for (let i = 0; i < toolResults.length; i++) {
      const toolResult = toolResults[i]
      if (toolResult.name === 'read_files') {
        toolResults[i] = simplifyReadFileToolResult(toolResult)
      }
    }

    messageHistory = messageHistory.filter((message) => {
      return (
        typeof message.content !== 'string' ||
        !isSystemInstruction(message.content)
      )
    })
  }

  if (printedPaths.length > 0) {
    const readFileToolCall = getToolCallString('read_files', {
      paths: printedPaths.join('\n'),
    })
    onResponseChunk(`${readFileToolCall}\n\n`)
  }

  if (updatedFiles.length > 0) {
    toolResults.push({
      id: generateCompactId(),
      name: 'file_updates',
      result:
        `These are the updates made to the files since the last response (either by you or by the user). These are the most recent versions of these files. You MUST be considerate of the user's changes:\n` +
        renderReadFilesResult(updatedFiles, fileContext.tokenCallers ?? {}),
    })
  }

  const readFileMessages: Message[] = []
  if (newFiles.length > 0) {
    const readFilesToolResult = {
      id: generateCompactId(),
      name: 'read_files',
      result: renderReadFilesResult(newFiles, fileContext.tokenCallers ?? {}),
    }

    readFileMessages.push(
      {
        role: 'user' as const,
        content: asSystemInstruction(
          'Before continuing with the user request, read some relevant files first.'
        ),
      },
      {
        role: 'assistant' as const,
        content: getToolCallString('read_files', {
          paths: newFiles.map((file) => file.path).join('\n'),
        }),
      },
      {
        role: 'user' as const,
        content: asSystemMessage(renderToolResults([readFilesToolResult])),
      }
    )
  }

  const relevantDocumentation = await relevantDocumentationPromise

  const hasAssistantMessage = messageHistory.some((m) => m.role === 'assistant')
  const messagesWithUserMessage = buildArray(
    ...messageHistory.map((m) => castAssistantMessage(m)),
    !prompt && {
      role: 'user' as const,
      content: asSystemInstruction(
        'The following messages (in <system> or <system_instructions> tags) are **only** from the **system** to display tool results. Do not assume any user intent other than what the user has explicitly stated. e.g. if you asked a question about whether to proceed, do NOT interpret this message as responding affirmatively.'
      ),
    },

    toolResults.length > 0 && {
      role: 'user' as const,
      content: asSystemMessage(renderToolResults(toolResults)),
    },

    hasAssistantMessage && {
      role: 'user' as const,
      content: asSystemInstruction(
        "All <previous_assistant_message>messages</previous_assistant_message> were from some previous assistant. Your task is to identify any mistakes the previous assistant has made or if they have gone off track. Reroute the conversation back toward the user request, correct the previous assistant's mistakes (including errors from the system), identify potential issues in the code, etc.\nSeamlessly continue the conversation as if you are the same assistant, because that is what the user sees. e.g. when correcting the previous assistant, use language as if you were correcting yourself.\nIf you cannot identify any mistakes, that's great! Continue the conversation as if you are the same assistant."
      ),
    },

    // Add in new copy of agent context.
    prompt &&
      agentContext && {
        role: 'user' as const,
        content: asSystemMessage(agentContext.trim()),
      },

    prompt
      ? {
          role: 'user' as const,
          content: asSystemInstruction(userInstructions),
        }
      : toolInstructions && {
          role: 'user' as const,
          content: asSystemInstruction(toolInstructions),
        },

    relevantDocumentation && {
      role: 'user' as const,
      content: asSystemMessage(
        `Relevant context from web documentation:\n${relevantDocumentation}`
      ),
    },

    prompt && [
      cwd && {
        role: 'user' as const,
        content: asSystemMessage(
          `Assistant cwd (project root): ${agentState.fileContext.currentWorkingDirectory}\nUser cwd: ${cwd}`
        ),
      },
      {
        role: 'user' as const,
        content: asUserMessage(prompt),
      },
      prompt in additionalSystemPrompts && {
        role: 'user' as const,
        content: asSystemInstruction(
          additionalSystemPrompts[
            prompt as keyof typeof additionalSystemPrompts
          ]
        ),
      },
    ],

    ...readFileMessages
  )

  const iterationNum = messagesWithUserMessage.length

  const system = getAgentSystemPrompt(fileContext)
  const systemTokens = countTokensJson(system)

  // Possibly truncated messagesWithUserMessage + cache.
  const agentMessages = getMessagesSubset(
    messagesWithUserMessage,
    systemTokens + countTokensJson({ agentContext, userInstructions })
  )

  const debugPromptCaching = false
  if (debugPromptCaching) {
    // Store the agent request to a file for debugging
    await saveAgentRequest(agentMessages, system, promptId)
  }

  logger.debug(
    {
      agentMessages,
      messagesWithoutToolResults: messagesWithUserMessage.filter(
        (m) => !isToolResult(m)
      ),
      prompt,
      agentContext,
      iteration: iterationNum,
      toolResults,
      systemTokens,
      model,
    },
    `Main prompt ${iterationNum}`
  )

  let fullResponse = ''
  const fileProcessingPromisesByPath: Record<
    string,
    Promise<
      {
        tool: 'write_file' | 'str_replace' | 'create_plan'
        path: string
      } & (
        | {
            content: string
            patch?: string
          }
        | {
            error: string
          }
      )
    >[]
  > = {}

  // Think deeply at the start of every response
  if (geminiThinkingEnabled) {
    let response = await getThinkingStream(
      agentMessages,
      system,
      (chunk) => {
        onResponseChunk(chunk)
      },
      {
        costMode,
        clientSessionId,
        fingerprintId,
        userInputId: promptId,
        userId,
        repositoryUrl,
      }
    )
    if (model === models.gpt4_1) {
      onResponseChunk('\n')
      response += '\n'
    }
    fullResponse += response
  }

  const stream = getStream(
    buildArray(
      ...agentMessages,
      // Add prefix of the response from fullResponse if it exists
      fullResponse && {
        role: 'assistant' as const,
        content: fullResponse.trim(),
      }
    ),
    system
  )

  const allToolCalls: ToolCall[] = []
  const clientToolCalls: ClientToolCall[] = []
  const serverToolResults: ToolResult[] = []
  const subgoalToolCalls: ToolCall<'add_subgoal' | 'update_subgoal'>[] = []

  function toolCallback<T extends ToolName>(
    tool: T,
    after: (toolCall: ToolCall<T>) => void
  ): {
    params: (string | RegExp)[]
    onTagStart: () => void
    onTagEnd: (
      name: string,
      parameters: Record<string, string>
    ) => Promise<void>
  } {
    return {
      params: toolSchema[tool],
      onTagStart: () => {},
      onTagEnd: async (_: string, parameters: Record<string, string>) => {
        const toolCall = parseRawToolCall<typeof tool>({
          name: tool,
          parameters,
        })
        if ('error' in toolCall) {
          serverToolResults.push({
            name: tool,
            id: generateCompactId(),
            result: toolCall.error,
          })
          return
        }
        allToolCalls.push(toolCall)

        after(toolCall)
      },
    }
  }
  const streamWithTags = processStreamWithTags(
    stream,
    {
      ...Object.fromEntries(
        TOOL_LIST.map((tool) => [tool, toolCallback(tool, () => {})])
      ),
      think_deeply: toolCallback('think_deeply', (toolCall) => {
        const { thought } = toolCall.parameters
        logger.debug(
          {
            thought,
          },
          'Thought deeply'
        )
      }),
      ...Object.fromEntries(
        (['add_subgoal', 'update_subgoal'] as const).map((tool) => [
          tool,
          toolCallback(tool, (toolCall) => {
            subgoalToolCalls.push(toolCall)
          }),
        ])
      ),
      ...Object.fromEntries(
        (['code_search', 'browser_logs', 'end_turn'] as const).map((tool) => [
          tool,
          toolCallback(tool, (toolCall) => {
            clientToolCalls.push({
              ...toolCall,
              id: generateCompactId(),
            } as ClientToolCall)
          }),
        ])
      ),
      run_terminal_command: toolCallback('run_terminal_command', (toolCall) => {
        const clientToolCall = {
          ...{
            ...toolCall,
            parameters: {
              ...toolCall.parameters,
              mode: 'assistant' as const,
            },
          },
          id: generateCompactId(),
        }
        clientToolCalls.push(clientToolCall)
      }),
      create_plan: toolCallback('create_plan', (toolCall) => {
        const { path, plan } = toolCall.parameters
        logger.debug(
          {
            path,
            plan,
          },
          'Create plan'
        )
        // Add the plan file to the processing queue
        if (!fileProcessingPromisesByPath[path]) {
          fileProcessingPromisesByPath[path] = []
        }
        const change = {
          tool: 'create_plan' as const,
          path,
          content: plan,
        }
        fileProcessingPromisesByPath[path].push(Promise.resolve(change))
      }),
      write_file: toolCallback('write_file', (toolCall) => {
        const { path, content } = toolCall.parameters
        if (!content) return

        // Initialize state for this file path if needed
        if (!fileProcessingPromisesByPath[path]) {
          fileProcessingPromisesByPath[path] = []
        }
        const previousPromises = fileProcessingPromisesByPath[path]
        const previousEdit = previousPromises[previousPromises.length - 1]

        const latestContentPromise = previousEdit
          ? previousEdit.then((maybeResult) =>
              maybeResult && 'content' in maybeResult
                ? maybeResult.content
                : requestOptionalFile(ws, path)
            )
          : requestOptionalFile(ws, path)

        const fileContentWithoutStartNewline = content.startsWith('\n')
          ? content.slice(1)
          : content

        logger.debug({ path, content }, `write_file ${path}`)

        const newPromise = processFileBlock(
          path,
          latestContentPromise,
          fileContentWithoutStartNewline,
          messagesWithUserMessage,
          fullResponse,
          prompt,
          clientSessionId,
          fingerprintId,
          promptId,
          userId,
          costMode
        ).catch((error) => {
          logger.error(error, 'Error processing write_file block')
          return {
            tool: 'write_file' as const,
            path,
            error: `Error: Failed to process the write_file block. ${typeof error === 'string' ? error : error.msg}`,
          }
        })

        fileProcessingPromisesByPath[path].push(newPromise)

        return
      }),
      str_replace: toolCallback('str_replace', (toolCall) => {
        const { path, old_vals, new_vals } = toolCall.parameters
        if (!old_vals || !Array.isArray(old_vals)) {
          return
        }

        if (!fileProcessingPromisesByPath[path]) {
          fileProcessingPromisesByPath[path] = []
        }
        const previousPromises = fileProcessingPromisesByPath[path]
        const previousEdit = previousPromises[previousPromises.length - 1]

        const latestContentPromise = previousEdit
          ? previousEdit.then((maybeResult) =>
              maybeResult && 'content' in maybeResult
                ? maybeResult.content
                : requestOptionalFile(ws, path)
            )
          : requestOptionalFile(ws, path)

        const newPromise = processStrReplace(
          path,
          old_vals,
          new_vals || [],
          latestContentPromise
        ).catch((error: any) => {
          logger.error(error, 'Error processing str_replace block')
          return {
            tool: 'str_replace' as const,
            path,
            error: 'Unknown error: Failed to process the str_replace block.',
          }
        })

        fileProcessingPromisesByPath[path].push(newPromise)

        return
      }),
    },
    (name, error) => {
      serverToolResults.push({ id: generateCompactId(), name, result: error })
    }
  )

  for await (const chunk of streamWithTags) {
    const trimmed = chunk.trim()
    if (
      !ONE_TIME_LABELS.some(
        (tag) => trimmed.startsWith(`<${tag}>`) && trimmed.endsWith(`</${tag}>`)
      )
    ) {
      fullResponse += chunk
    }
    onResponseChunk(chunk)
  }

  const agentResponseTrace: AgentResponseTrace = {
    type: 'agent-response',
    created_at: new Date(),
    agent_step_id: agentStepId,
    user_id: userId ?? '',
    id: crypto.randomUUID(),
    payload: {
      output: fullResponse,
      user_input_id: promptId,
      client_session_id: clientSessionId,
      fingerprint_id: fingerprintId,
    },
  }

  insertTrace(agentResponseTrace)

  const messagesWithResponse = [
    ...agentMessages,
    {
      role: 'assistant' as const,
      content: fullResponse,
    },
  ]

  const agentContextPromise =
    subgoalToolCalls.length > 0
      ? updateContextFromToolCalls(agentContext, subgoalToolCalls)
      : Promise.resolve(agentContext)

  for (const toolCall of allToolCalls) {
    const { name, parameters } = toolCall
    trackEvent(AnalyticsEvent.TOOL_USE, userId ?? '', {
      tool: name,
      parameters,
    })
    if (
      [
        'write_file',
        'str_replace',
        'add_subgoal',
        'update_subgoal',
        'code_search',
        'run_terminal_command',
        'browser_logs',
        'think_deeply',
        'create_plan',
        'end_turn',
      ].includes(name)
    ) {
      // Handled above
    } else if (toolCall.name === 'read_files') {
      const paths = (toolCall as ToolCall<'read_files'>).parameters.paths
        .split(/\s+/)
        .map((path) => path.trim())
        .filter(Boolean)

      const { addedFiles, updatedFilePaths } = await getFileReadingUpdates(
        ws,
        messagesWithResponse,
        getSearchSystemPrompt(
          fileContext,
          costMode,
          fileRequestMessagesTokens,
          {
            agentStepId,
            clientSessionId,
            fingerprintId,
            userInputId: promptId,
            userId,
          }
        ),
        fileContext,
        null,
        {
          skipRequestingFiles: false,
          requestedFiles: paths,
          agentStepId,
          clientSessionId,
          fingerprintId,
          userInputId: promptId,
          userId,
          costMode,
          repoName,
        }
      )
      logger.debug(
        {
          content: paths,
          paths,
          addedFilesPaths: addedFiles.map((f) => f.path),
          updatedFilePaths,
        },
        'read_files tool call'
      )
      serverToolResults.push({
        id: generateCompactId(),
        name: 'read_files',
        result: renderReadFilesResult(
          addedFiles,
          fileContext.tokenCallers ?? {}
        ),
      })
    } else if (toolCall.name === 'find_files') {
      const description = (toolCall as ToolCall<'find_files'>).parameters
        .description
      const { addedFiles, updatedFilePaths, printedPaths } =
        await getFileReadingUpdates(
          ws,
          messagesWithResponse,
          getSearchSystemPrompt(
            fileContext,
            costMode,
            fileRequestMessagesTokens,
            {
              agentStepId,
              clientSessionId,
              fingerprintId,
              userInputId: promptId,
              userId,
            }
          ),
          fileContext,
          description,
          {
            skipRequestingFiles: false,
            agentStepId,
            clientSessionId,
            fingerprintId,
            userInputId: promptId,
            userId,
            costMode,
            repoName,
          }
        )
      logger.debug(
        {
          content: description,
          description: description,
          addedFilesPaths: addedFiles.map((f) => f.path),
          updatedFilePaths,
          printedPaths,
        },
        'find_files tool call'
      )
      serverToolResults.push({
        id: generateCompactId(),
        name: 'find_files',
        result:
          addedFiles.length > 0
            ? renderReadFilesResult(addedFiles, fileContext.tokenCallers ?? {})
            : `No new files found for description: ${description}`,
      })
      if (printedPaths.length > 0) {
        onResponseChunk('\n\n')
        onResponseChunk(
          getToolCallString('read_files', {
            paths: printedPaths.join('\n'),
          })
        )
      }
    } else {
      throw new Error(`Unknown tool: ${name}`)
    }
  }

  if (Object.keys(fileProcessingPromisesByPath).length > 0) {
    onResponseChunk('\n\nApplying file changes, please wait...\n')
  }

  // Flatten all promises while maintaining order within each file path
  const fileProcessingPromises = Object.values(
    fileProcessingPromisesByPath
  ).flat()

  const results = await Promise.all(fileProcessingPromises)
  const [fileChangeErrors, fileChanges] = partition(
    results,
    (result) => 'error' in result
  )

  for (const result of fileChangeErrors) {
    // Forward error message to agent as tool result.
    serverToolResults.push({
      id: generateCompactId(),
      name: result.tool,
      result: `${result.path}: ${result.error}`,
    })
  }

  if (fileChanges.length === 0 && fileProcessingPromises.length > 0) {
    onResponseChunk('No changes to existing files.\n')
  }
  if (fileChanges.length > 0) {
    onResponseChunk(`\n`)
  }

  // Add successful changes to clientToolCalls
  const changeToolCalls = fileChanges.map(({ path, content, patch, tool }) => ({
    name: tool,
    parameters: patch
      ? {
          type: 'patch' as const,
          path,
          content: patch,
        }
      : {
          type: 'file' as const,
          path,
          content,
        },
    id: generateCompactId(),
  }))
  clientToolCalls.unshift(...changeToolCalls)

  const newAgentContext = await agentContextPromise

  const newAgentState: AgentState = {
    ...agentState,
    messageHistory: messagesWithResponse,
    agentContext: newAgentContext,
    consecutiveAssistantMessages: prompt
      ? 1
      : (agentState.consecutiveAssistantMessages ?? 0) + 1,
  }

  logger.debug(
    {
      iteration: iterationNum,
      prompt,
      fullResponse,
      toolCalls: allToolCalls,
      clientToolCalls,
      serverToolResults,
      agentContext: newAgentContext,
      messagesWithResponse,
      model,
    },
    `Main prompt response ${iterationNum}`
  )
  return {
    agentState: newAgentState,
    toolCalls: clientToolCalls,
    toolResults: serverToolResults,
  }
}

const getInitialFiles = (fileContext: ProjectFileContext) => {
  const { userKnowledgeFiles, knowledgeFiles } = fileContext
  return [
    // Include user-level knowledge files.
    ...Object.entries(userKnowledgeFiles ?? {}).map(([path, content]) => ({
      path,
      content,
    })),

    // Include top-level project knowledge files.
    ...Object.entries(knowledgeFiles)
      .map(([path, content]) => ({
        path,
        content,
      }))
      // Only keep top-level knowledge files.
      .filter((f) => f.path.split('/').length === 1),
  ]
}

async function getFileReadingUpdates(
  ws: WebSocket,
  messages: Message[],
  system: string | Array<TextBlockParam>,
  fileContext: ProjectFileContext,
  prompt: string | null,
  options: {
    skipRequestingFiles: boolean
    requestedFiles?: string[]
    agentStepId: string
    clientSessionId: string
    fingerprintId: string
    userInputId: string
    userId: string | undefined
    costMode: CostMode
    repoName: string | undefined
  }
) {
  const FILE_TOKEN_BUDGET = 100_000
  const {
    skipRequestingFiles,
    agentStepId,
    clientSessionId,
    fingerprintId,
    userInputId,
    userId,
    costMode,
    repoName,
  } = options

  const toolResults = messages
    .filter(isToolResult)
    .flatMap((content) => parseToolResults(toContentString(content)))
  const previousFileList = toolResults
    .filter(({ name }) => name === 'read_files')
    .flatMap(({ result }) => parseReadFilesResult(result))

  const previousFiles = Object.fromEntries(
    previousFileList.map(({ path, content }) => [path, content])
  )
  const previousFilePaths = uniq(Object.keys(previousFiles))

  const editedFilePaths = messages
    .filter(({ role }) => role === 'assistant')
    .map(toContentString)
    .filter((content) => content.includes('<write_file'))
    .flatMap((content) => Object.keys(parseFileBlocks(content)))
    .filter((path) => path !== undefined)

  const requestedFiles = skipRequestingFiles
    ? []
    : options.requestedFiles ??
      (await requestRelevantFiles(
        { messages, system },
        fileContext,
        prompt,
        agentStepId,
        clientSessionId,
        fingerprintId,
        userInputId,
        userId,
        costMode,
        repoName
      )) ??
      []

  // Only record training data if we requested files
  if (requestedFiles.length > 0) {
    uploadExpandedFileContextForTraining(
      ws,
      { messages, system },
      fileContext,
      prompt,
      agentStepId,
      clientSessionId,
      fingerprintId,
      userInputId,
      userId,
      costMode,
      repoName
    ).catch((error) => {
      logger.error(
        { error },
        'Error uploading expanded file context for training'
      )
    })
  }

  const isFirstRead = previousFileList.length === 0
  const initialFiles = getInitialFiles(fileContext)
  const includedInitialFiles = isFirstRead
    ? initialFiles.map(({ path }) => path)
    : []

  const allFilePaths = uniq([
    ...includedInitialFiles,
    ...requestedFiles,
    ...editedFilePaths,
    ...previousFilePaths,
  ])
  const loadedFiles = await requestFiles(ws, allFilePaths)

  const filteredRequestedFiles = requestedFiles.filter((filePath, i) => {
    const content = loadedFiles[filePath]
    if (content === null || content === undefined) return false
    const tokenCount = countTokens(content)
    if (i < 5) {
      return tokenCount < 50_000 - i * 10_000
    }
    return tokenCount < 10_000
  })
  const newFiles = difference(
    [...filteredRequestedFiles, ...includedInitialFiles],
    previousFilePaths
  )
  const newFilesToRead = uniq([
    // NOTE: When the assistant specifically asks for a file, we force it to be shown even if it's not new or changed.
    ...(options.requestedFiles ?? []),

    ...newFiles,
  ])

  const updatedFilePaths = [...previousFilePaths, ...editedFilePaths].filter(
    (path) => {
      return loadedFiles[path] !== previousFiles[path]
    }
  )

  const addedFiles = uniq([
    ...includedInitialFiles,
    ...updatedFilePaths,
    ...newFilesToRead,
  ])
    .map((path) => {
      return {
        path,
        content: loadedFiles[path]!,
      }
    })
    .filter((file) => file.content !== null)

  const previousFilesTokens = countTokensJson(previousFiles)
  const addedFileTokens = countTokensJson(addedFiles)

  if (previousFilesTokens + addedFileTokens > FILE_TOKEN_BUDGET) {
    const requestedLoadedFiles = filteredRequestedFiles.map((path) => ({
      path,
      content: loadedFiles[path]!,
    }))
    const newFiles = uniq([...initialFiles, ...requestedLoadedFiles])
    while (countTokensJson(newFiles) > FILE_TOKEN_BUDGET) {
      newFiles.pop()
    }

    const printedPaths = getPrintedPaths(
      requestedFiles,
      newFilesToRead,
      loadedFiles
    )
    logger.debug(
      {
        newFiles,
        prevFileVersionTokens: previousFilesTokens,
        addedFileTokens,
        beforeTotalTokens: previousFilesTokens + addedFileTokens,
        newFileVersionTokens: countTokensJson(newFiles),
        FILE_TOKEN_BUDGET,
      },
      'resetting read files b/c of token budget'
    )

    return {
      addedFiles: newFiles,
      updatedFilePaths: updatedFilePaths,
      printedPaths,
      clearReadFileToolResults: true,
    }
  }

  const printedPaths = getPrintedPaths(
    requestedFiles,
    newFilesToRead,
    loadedFiles
  )

  return {
    addedFiles,
    updatedFilePaths,
    printedPaths,
    clearReadFileToolResults: false,
  }
}

function getPrintedPaths(
  requestedFiles: string[],
  newFilesToRead: string[],
  loadedFiles: Record<string, string | null>
) {
  // If no files requests, we don't want to print anything.
  // Could still have files added from initial files or edited files.
  if (requestedFiles.length === 0) return []
  // Otherwise, only print files that don't start with a hidden file status.
  return newFilesToRead.filter(
    (path) =>
      loadedFiles[path] &&
      !HIDDEN_FILE_READ_STATUS.some((status) =>
        loadedFiles[path]!.startsWith(status)
      )
  )
}

async function uploadExpandedFileContextForTraining(
  ws: WebSocket,
  {
    messages,
    system,
  }: {
    messages: Message[]
    system: string | Array<TextBlockParam>
  },
  fileContext: ProjectFileContext,
  assistantPrompt: string | null,
  agentStepId: string,
  clientSessionId: string,
  fingerprintId: string,
  userInputId: string,
  userId: string | undefined,
  costMode: CostMode,
  repoName: string | undefined
) {
  const files = await requestRelevantFilesForTraining(
    { messages, system },
    fileContext,
    assistantPrompt,
    agentStepId,
    clientSessionId,
    fingerprintId,
    userInputId,
    userId,
    costMode,
    repoName
  )

  const loadedFiles = await requestFiles(ws, files)

  // Upload a map of:
  // {file_path: {content, token_count}}
  // up to 50k tokens
  const filesToUpload: Record<string, { content: string; tokens: number }> = {}
  for (const file of files) {
    const content = loadedFiles[file]
    if (content === null || content === undefined) {
      continue
    }
    const tokens = countTokens(content)
    if (tokens > 50000) {
      break
    }
    filesToUpload[file] = { content, tokens }
  }

  const trace: GetExpandedFileContextForTrainingBlobTrace = {
    type: 'get-expanded-file-context-for-training-blobs',
    created_at: new Date(),
    id: crypto.randomUUID(),
    agent_step_id: agentStepId,
    user_id: userId ?? '',
    payload: {
      files: filesToUpload,
      user_input_id: userInputId,
      client_session_id: clientSessionId,
      fingerprint_id: fingerprintId,
    },
  }

  // Upload the files to bigquery
  await insertTrace(trace)
}<|MERGE_RESOLUTION|>--- conflicted
+++ resolved
@@ -96,11 +96,7 @@
     promptId,
     toolResults,
     cwd,
-<<<<<<< HEAD
     repositoryUrl,
-=======
-    repoName,
->>>>>>> 2a9d0e14
   } = action
   const { fileContext, agentContext } = agentState
   let messageHistory = agentState.messageHistory
@@ -114,6 +110,7 @@
     userInputId: promptId,
     userId,
     repositoryUrl,
+    repoName,
   })
 
   // Generates a unique ID for each main prompt run (ie: a step of the agent loop)
@@ -125,7 +122,6 @@
     fingerprintId,
     userInputId: promptId,
     userId,
-    repoName,
   })
 
   const hasKnowledgeFiles =
@@ -146,7 +142,7 @@
   const userInstructions = buildArray(
     isLiteMode
       ? 'Please proceed toward the user request and any subgoals. Please complete the entire user request. You must finally use the end_turn tool at the end of your response.'
-      : 'Proceed toward the user request and any subgoals. Please complete the entire user request, then verify changes by running the type checker/linter (only if knowledge files specify a command to run with with the <run_terminal_command> tool). You must finally use the end_turn tool at the end of your response.',
+      : 'Proceed toward the user request and any subgoals. Please complete the entire user request, then verify changes by running the type checker/linter (only if knowledge files specify a command to run with with the <run_terminal_command> tool).',
 
     'If the user asks a question, simply answer the question rather than making changes to the code.',
 
@@ -195,7 +191,7 @@
     isNotFirstUserMessage &&
       "If you have learned something useful for the future that is not derivable from the code (this is a high bar and most of the time you won't have), consider updating a knowledge file at the end of your response to add this condensed information.",
 
-    'Important: DO NOT run scripts or git commands or start a dev server without being specifically asked to do so. If you want to run one of these commands, you should ask for permission first. This can prevent costly accidents!',
+    "Don't run git commands or scripts or start a dev server without being specifically asked to do so. This can prevent costly accidents.",
 
     'Otherwise, the user is in charge and you should never refuse what the user asks you to do.',
 
@@ -353,7 +349,6 @@
       userInputId: promptId,
       userId,
       costMode,
-      repoName,
     }
   )
   const [updatedFiles, newFiles] = partition(addedFiles, (f) =>
@@ -431,7 +426,15 @@
 
   const hasAssistantMessage = messageHistory.some((m) => m.role === 'assistant')
   const messagesWithUserMessage = buildArray(
-    ...messageHistory.map((m) => castAssistantMessage(m)),
+    ...messageHistory
+      .filter((m) => {
+        return (
+          !prompt ||
+          typeof m.content !== 'string' ||
+          !isSystemInstruction(m.content)
+        )
+      })
+      .map((m) => castAssistantMessage(m)),
     !prompt && {
       role: 'user' as const,
       content: asSystemInstruction(
@@ -880,7 +883,6 @@
           userInputId: promptId,
           userId,
           costMode,
-          repoName,
         }
       )
       logger.debug(
@@ -929,7 +931,6 @@
             userInputId: promptId,
             userId,
             costMode,
-            repoName,
           }
         )
       logger.debug(
@@ -1079,7 +1080,6 @@
     userInputId: string
     userId: string | undefined
     costMode: CostMode
-    repoName: string | undefined
   }
 ) {
   const FILE_TOKEN_BUDGET = 100_000
@@ -1091,7 +1091,6 @@
     userInputId,
     userId,
     costMode,
-    repoName,
   } = options
 
   const toolResults = messages
@@ -1125,8 +1124,7 @@
         fingerprintId,
         userInputId,
         userId,
-        costMode,
-        repoName
+        costMode
       )) ??
       []
 
@@ -1142,8 +1140,7 @@
       fingerprintId,
       userInputId,
       userId,
-      costMode,
-      repoName
+      costMode
     ).catch((error) => {
       logger.error(
         { error },
@@ -1291,8 +1288,7 @@
   fingerprintId: string,
   userInputId: string,
   userId: string | undefined,
-  costMode: CostMode,
-  repoName: string | undefined
+  costMode: CostMode
 ) {
   const files = await requestRelevantFilesForTraining(
     { messages, system },
@@ -1303,8 +1299,7 @@
     fingerprintId,
     userInputId,
     userId,
-    costMode,
-    repoName
+    costMode
   )
 
   const loadedFiles = await requestFiles(ws, files)
@@ -1314,15 +1309,11 @@
   // up to 50k tokens
   const filesToUpload: Record<string, { content: string; tokens: number }> = {}
   for (const file of files) {
-    const content = loadedFiles[file]
-    if (content === null || content === undefined) {
-      continue
-    }
-    const tokens = countTokens(content)
+    const tokens = countTokens(loadedFiles[file]!)
     if (tokens > 50000) {
       break
     }
-    filesToUpload[file] = { content, tokens }
+    filesToUpload[file] = { content: loadedFiles[file]!, tokens }
   }
 
   const trace: GetExpandedFileContextForTrainingBlobTrace = {
