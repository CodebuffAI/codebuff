import {
  AnthropicModel,
  CostMode,
  getModelForMode,
  providerModelNames,
  shortModelNames,
} from 'common/constants'
import { Message } from 'common/types/message'

import { System } from './llm-apis/claude'
import {
  promptAiSdkStream,
  transformMessages,
} from './llm-apis/vercel-ai-sdk/ai-sdk'

export const getAgentStream = (params: {
  costMode: CostMode
  selectedModel: string | undefined
  stopSequences?: string[]
  clientSessionId: string
  fingerprintId: string
  userInputId: string
  userId: string | undefined
  repositoryUrl?: string
}) => {
  const {
    costMode,
    selectedModel,
    stopSequences,
    clientSessionId,
    fingerprintId,
    userInputId,
    userId,
    repositoryUrl,
  } = params

  if (selectedModel && !(selectedModel in shortModelNames)) {
    throw new Error(
      `Unknown model: ${selectedModel}. Please use a valid model. Valid models are: ${Object.keys(
        shortModelNames
      ).join(', ')}`
    )
  }

  const fullSelectedModel = selectedModel
    ? shortModelNames[selectedModel as keyof typeof shortModelNames]
    : undefined

  const model: string = fullSelectedModel ?? getModelForMode(costMode, 'agent')

  const provider = providerModelNames[model as keyof typeof providerModelNames]

  const getStream = (messages: Message[], system: System) => {
    const coreMessages = transformMessages(messages, system)
    return provider === 'anthropic' ||
      provider === 'openai' ||
      provider === 'gemini'
      ? promptAiSdkStream(coreMessages, {
          model: model as AnthropicModel,
          stopSequences,
          clientSessionId,
          fingerprintId,
          userInputId,
          userId,
          repositoryUrl,
        })
<<<<<<< HEAD
      : provider === 'openai'
        ? promptOpenAIStream(messagesWithSystem(messages, system), {
            model: model as OpenAIModel,
            stopSequences,
            clientSessionId,
            fingerprintId,
            userInputId,
            userId,
            repositoryUrl,
          })
        : provider === 'gemini'
          ? model === models.gemini2_5_flash_thinking ||
            model === models.gemini2_5_flash
            ? promptOpenRouterStream(messagesWithSystem(messages, system), {
                clientSessionId,
                fingerprintId,
                userInputId,
                userId,
                repositoryUrl,
                model:
                  model === models.gemini2_5_flash
                    ? openrouterModels.openrouter_gemini2_5_flash
                    : openrouterModels.openrouter_gemini2_5_flash_thinking,
              })
            : streamGemini25ProWithFallbacks(messages, system, {
                clientSessionId,
                fingerprintId,
                userInputId,
                userId,
                repositoryUrl,
                temperature: 0,
                stopSequences,
                thinkingBudget: 0,
              })
          : (() => {
              throw new Error(
                `Unknown model/provider: ${selectedModel}/${model}/${provider}`
              )
            })()
=======
      : (() => {
          throw new Error(
            `Unknown model/provider: ${selectedModel}/${model}/${provider}`
          )
        })()
  }
>>>>>>> 2a9d0e14

  return {
    model: model,
    getStream,
  }
}<|MERGE_RESOLUTION|>--- conflicted
+++ resolved
@@ -21,7 +21,6 @@
   fingerprintId: string
   userInputId: string
   userId: string | undefined
-  repositoryUrl?: string
 }) => {
   const {
     costMode,
@@ -31,7 +30,6 @@
     fingerprintId,
     userInputId,
     userId,
-    repositoryUrl,
   } = params
 
   if (selectedModel && !(selectedModel in shortModelNames)) {
@@ -64,54 +62,12 @@
           userId,
           repositoryUrl,
         })
-<<<<<<< HEAD
-      : provider === 'openai'
-        ? promptOpenAIStream(messagesWithSystem(messages, system), {
-            model: model as OpenAIModel,
-            stopSequences,
-            clientSessionId,
-            fingerprintId,
-            userInputId,
-            userId,
-            repositoryUrl,
-          })
-        : provider === 'gemini'
-          ? model === models.gemini2_5_flash_thinking ||
-            model === models.gemini2_5_flash
-            ? promptOpenRouterStream(messagesWithSystem(messages, system), {
-                clientSessionId,
-                fingerprintId,
-                userInputId,
-                userId,
-                repositoryUrl,
-                model:
-                  model === models.gemini2_5_flash
-                    ? openrouterModels.openrouter_gemini2_5_flash
-                    : openrouterModels.openrouter_gemini2_5_flash_thinking,
-              })
-            : streamGemini25ProWithFallbacks(messages, system, {
-                clientSessionId,
-                fingerprintId,
-                userInputId,
-                userId,
-                repositoryUrl,
-                temperature: 0,
-                stopSequences,
-                thinkingBudget: 0,
-              })
-          : (() => {
-              throw new Error(
-                `Unknown model/provider: ${selectedModel}/${model}/${provider}`
-              )
-            })()
-=======
       : (() => {
           throw new Error(
             `Unknown model/provider: ${selectedModel}/${model}/${provider}`
           )
         })()
   }
->>>>>>> 2a9d0e14
 
   return {
     model: model,
