--- conflicted
+++ resolved
@@ -56,6 +56,7 @@
       fingerprintId,
       userInputId,
       userId,
+      repositoryUrl,
       maxTokens: 32_000,
     }
 
@@ -75,20 +76,7 @@
     return provider === 'anthropic' ||
       provider === 'openai' ||
       provider === 'gemini'
-<<<<<<< HEAD
-      ? promptAiSdkStream(messages, {
-          model: model as AnthropicModel,
-          stopSequences,
-          clientSessionId,
-          fingerprintId,
-          userInputId,
-          userId,
-          repositoryUrl,
-          maxTokens: 32_000,
-        })
-=======
       ? promptAiSdkStream(options)
->>>>>>> 7c657a52
       : (() => {
           throw new Error(
             `Unknown model/provider: ${selectedModel}/${model}/${provider}`
