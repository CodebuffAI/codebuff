import { AgentResponseTrace, insertTrace } from '@codebuff/bigquery'
import { trackEvent } from '@codebuff/common/analytics'
import { ONE_TIME_LABELS } from '@codebuff/common/constants'
import { AnalyticsEvent } from '@codebuff/common/constants/analytics-events'
import {
  getToolCallString,
  renderToolResults,
  ToolName,
  toolNames,
} from '@codebuff/common/constants/tools'
import { CodebuffMessage } from '@codebuff/common/types/message'
import {
  AgentState,
  ToolResult,
  type AgentTemplateType,
} from '@codebuff/common/types/session-state'
import { buildArray } from '@codebuff/common/util/array'
import { ProjectFileContext } from '@codebuff/common/util/file'
import { generateCompactId } from '@codebuff/common/util/string'
import { closeXml } from '@codebuff/common/util/xml'
import { partition } from 'lodash'
import { WebSocket } from 'ws'
import { getFileReadingUpdates } from './get-file-reading-updates'
import { checkLiveUserInput } from './live-user-inputs'
import { processFileBlock } from './process-file-block'
import { processStrReplace } from './process-str-replace'
import { getAgentStreamFromTemplate } from './prompt-agent-stream'
import { runToolInner } from './run-tool'
import { additionalSystemPrompts } from './system-prompt/prompts'
import { saveAgentRequest } from './system-prompt/save-agent-request'
import { agentTemplates } from './templates/agent-list'
import { processAgentOverrides } from './templates/agent-overrides'
import { formatPrompt, getAgentPrompt } from './templates/strings'
import { AgentTemplateUnion } from './templates/types'
import {
  ProgrammaticAgentTemplate,
  AgentTemplate as LLMAgentTemplate,
} from './templates/types'
import { runProgrammaticAgent } from './run-programmatic-agent'
import {
  parseRawToolCall,
  ToolCallError,
  toolParams,
  updateContextFromToolCalls,
} from './tools'
import { ClientToolCall, CodebuffToolCall } from './tools/constants'
import { logger } from './util/logger'
import {
  asSystemInstruction,
  asSystemMessage,
  asUserMessage,
  coreMessagesWithSystem,
  expireMessages,
  getCoreMessagesSubset,
  isSystemInstruction,
} from './util/messages'
import { isToolResult, renderReadFilesResult } from './util/parse-tool-call-xml'
import { simplifyReadFileResults } from './util/simplify-tool-results'
import { countTokensJson } from './util/token-counter'
import { getRequestContext } from './websockets/request-context'
import {
  requestOptionalFile,
  requestToolCall,
} from './websockets/websocket-action'
import { processStreamWithTags } from './xml-stream-parser'
import { agentRegistry } from './templates/agent-registry'

export interface AgentOptions {
  userId: string | undefined
  userInputId: string
  clientSessionId: string
  fingerprintId: string
  onResponseChunk: (chunk: string) => void

  agentType: AgentTemplateType
  fileContext: ProjectFileContext
  agentState: AgentState

  prompt: string | undefined
  params: Record<string, any> | undefined
  assistantMessage: string | undefined
  assistantPrefix: string | undefined
}

/**
 * Helper function to get agent template with overrides applied
 */
async function getAgentTemplateWithOverrides(
  agentType: AgentTemplateType,
  fileContext: ProjectFileContext
): Promise<AgentTemplateUnion> {
  // Initialize registry if needed
  await agentRegistry.initialize(fileContext)

  const baseTemplate = agentRegistry.getTemplate(agentType)
  if (!baseTemplate) {
    const availableTypes = agentRegistry.getAvailableTypes()
    throw new Error(
      `Agent template not found for type: ${agentType}. Available types: ${availableTypes.join(', ')}`
    )
  }

  if (baseTemplate.implementation === 'programmatic') {
    // Programmatic agents cannot be overridden.
    return baseTemplate
  }

  return processAgentOverrides(baseTemplate, fileContext)
}

export const runAgentStep = async (
  ws: WebSocket,
  options: AgentOptions
): Promise<{
  agentState: AgentState
  fullResponse: string
  shouldEndTurn: boolean
}> => {
  const {
    userId,
    userInputId,
    fingerprintId,
    clientSessionId,
    onResponseChunk,
    fileContext,
    agentType,
    agentState,
    prompt,
    params,
    assistantMessage,
    assistantPrefix,
  } = options

  const { agentContext } = agentState

  const startTime = Date.now()
  let messageHistory = agentState.messageHistory
  // Get the extracted repo ID from request context
  const requestContext = getRequestContext()
  const repoId = requestContext?.processedRepoId

  const agentTemplate = await getAgentTemplateWithOverrides(
    agentType,
    fileContext
  )
<<<<<<< HEAD
  if (!agentTemplate) {
    throw new Error(
      `Agent template not found for type: ${agentType}. Available types: ${Object.keys(agentTemplates).join(', ')}`
    )
  }

  if (agentTemplate.implementation === 'programmatic') {
    const agentState = await runProgrammaticAgent(
      agentTemplate as unknown as ProgrammaticAgentTemplate,
      { ...options, ws }
    )
    return {
      agentState,
      shouldEndTurn: true,
      fullResponse: '',
    }
  }
=======
>>>>>>> 09e7b458

  const { model } = agentTemplate

  const getStream = getAgentStreamFromTemplate({
    clientSessionId,
    fingerprintId,
    userInputId,
    userId,
    template: agentTemplate as LLMAgentTemplate,
  })

  // Generates a unique ID for each main prompt run (ie: a step of the agent loop)
  // This is used to link logs within a single agent loop
  const agentStepId = crypto.randomUUID()
  trackEvent(AnalyticsEvent.AGENT_STEP, userId ?? '', {
    agentStepId,
    clientSessionId,
    fingerprintId,
    userInputId,
    userId,
    repoName: repoId,
  })

  const messagesWithUserPrompt = buildArray<CodebuffMessage>(
    ...messageHistory,
    prompt && [
      {
        role: 'user' as const,
        content: asUserMessage(prompt),
      },
    ]
  )

  // Check number of assistant messages since last user message with prompt
  if (agentState.stepsRemaining <= 0) {
    logger.warn(
      `Detected too many consecutive assistant messages without user prompt`
    )

    const warningString = [
      "I've made quite a few responses in a row.",
      "Let me pause here to make sure we're still on the right track.",
      "Please let me know if you'd like me to continue or if you'd like to guide me in a different direction.",
    ].join(' ')

    onResponseChunk(`${warningString}\n\n`)

    return {
      agentState: {
        ...agentState,
        messageHistory: [
          ...expireMessages(messagesWithUserPrompt, 'userPrompt'),
          {
            role: 'user',
            content: asSystemMessage(
              `The assistant has responded too many times in a row. The assistant's turn has automatically been ended. The number of responses can be changed in codebuff.json.`
            ),
          },
        ],
      },
      fullResponse: warningString,
      shouldEndTurn: true,
    }
  }

  const { addedFiles, updatedFilePaths, clearReadFileToolResults } =
    await getFileReadingUpdates(ws, messagesWithUserPrompt, fileContext, {
      agentStepId,
      clientSessionId,
      fingerprintId,
      userInputId,
      userId,
      repoId,
    })
  if (clearReadFileToolResults) {
    // Update message history.
    for (const message of messageHistory) {
      if (isToolResult(message)) {
        message.content = simplifyReadFileResults(message.content)
      }
    }

    messageHistory = messageHistory.filter((message) => {
      return (
        typeof message.content !== 'string' ||
        !isSystemInstruction(message.content)
      )
    })
  }

  const toolResults = []

  const updatedFiles = addedFiles.filter((f) =>
    updatedFilePaths.includes(f.path)
  )

  if (updatedFiles.length > 0) {
    toolResults.push({
      toolName: 'file_updates',
      toolCallId: generateCompactId(),
      result:
        `These are the updates made to the files since the last response (either by you or by the user). These are the most recent versions of these files. You MUST be considerate of the user's changes:\n` +
        renderReadFilesResult(updatedFiles, fileContext.tokenCallers ?? {}),
    })
  }

  const hasPrompt = Boolean(prompt || params)

  const agentStepPrompt = await getAgentPrompt(
    agentTemplate,
    { type: 'agentStepPrompt' },
    fileContext,
    agentState
  )

  // Extract user input prompt to match hasPrompt && {...} pattern
  const userInputPrompt = hasPrompt
    ? await getAgentPrompt(
        agentTemplate,
        { type: 'userInputPrompt' },
        fileContext,
        agentState
      )
    : undefined

  const agentMessagesUntruncated = buildArray<CodebuffMessage>(
    ...expireMessages(messageHistory, prompt ? 'userPrompt' : 'agentStep'),

    toolResults.length > 0 && {
      role: 'user' as const,
      content: asSystemMessage(renderToolResults(toolResults)),
    },

    hasPrompt && [
      {
        // Actual user prompt!
        role: 'user' as const,
        content: asUserMessage(
          `${prompt ?? ''}${params ? `\n\n${JSON.stringify(params, null, 2)}` : ''}`
        ),
      },
      prompt &&
        prompt in additionalSystemPrompts && {
          role: 'user' as const,
          content: asSystemInstruction(
            additionalSystemPrompts[
              prompt as keyof typeof additionalSystemPrompts
            ]
          ),
        },
    ],

    userInputPrompt && {
      role: 'user' as const,
      content: userInputPrompt,
      timeToLive: 'userPrompt' as const,
    },

    agentStepPrompt && {
      role: 'user' as const,
      content: agentStepPrompt,
      timeToLive: 'agentStep' as const,
    },

    assistantPrefix?.trim() && {
      role: 'assistant' as const,
      content: assistantPrefix.trim(),
    }
  )

  const iterationNum = agentMessagesUntruncated.length

  const system = await getAgentPrompt(
    agentTemplate,
    { type: 'systemPrompt' },
    fileContext,
    agentState
  )
  if (!system) {
    throw new Error(`System prompt is required for agent type: ${agentType}`)
  }
  const systemTokens = countTokensJson(system)

  // Possibly truncated messagesWithUserMessage + cache.
  const agentMessages = getCoreMessagesSubset(
    agentMessagesUntruncated,
    systemTokens
  )

  const debugPromptCaching = false
  if (debugPromptCaching) {
    // Store the agent request to a file for debugging
    await saveAgentRequest(
      coreMessagesWithSystem(agentMessages, system),
      userInputId
    )
  }

  logger.debug(
    {
      agentMessages,
      system,
      prompt,
      params,
      agentContext,
      iteration: iterationNum,
      toolResults,
      systemTokens,
      model,
      agentTemplate,
      duration: Date.now() - startTime,
    },
    `Agent ${agentType} step ${iterationNum} (${userInputId} - Prompt: ${(prompt ?? 'undefined').slice(0, 20)}) start`
  )

  let fullResponse = `${assistantPrefix?.trim() ?? ''}`
  const fileProcessingPromisesByPath: Record<
    string,
    Promise<
      {
        tool: 'write_file' | 'str_replace' | 'create_plan'
        path: string
      } & (
        | {
            content: string
            patch?: string
            messages: string[]
          }
        | {
            error: string
          }
      )
    >[]
  > = {}

  // Create a simple async generator for assistant message
  async function* createAssistantMessageStream(message: string) {
    yield message.trim()
  }

  const stream = assistantMessage
    ? createAssistantMessageStream(assistantMessage)
    : getStream(
        coreMessagesWithSystem(
          buildArray(
            ...agentMessages,
            // Add prefix of the response from fullResponse if it exists
            fullResponse && {
              role: 'assistant' as const,
              content: fullResponse.trim(),
            }
          ),
          system
        )
      )

  const allToolCalls: CodebuffToolCall[] = []
  const clientToolCalls: ClientToolCall[] = []
  const serverToolResults: ToolResult[] = []
  const subgoalToolCalls: CodebuffToolCall<'add_subgoal' | 'update_subgoal'>[] =
    []

  let foundParsingError = false

  function toolCallback<T extends ToolName>(
    tool: T,
    after: (toolCall: CodebuffToolCall<T>) => void
  ): {
    params: string[]
    onTagStart: () => void
    onTagEnd: (
      name: string,
      parameters: Record<string, string>
    ) => Promise<void>
  } {
    return {
      params: toolParams[tool],
      onTagStart: () => {},
      onTagEnd: async (_: string, args: Record<string, string>) => {
        const toolCall: CodebuffToolCall<T> | ToolCallError =
          parseRawToolCall<T>({
            type: 'tool-call',
            toolName: tool,
            toolCallId: generateCompactId(),
            args,
          })
        if ('error' in toolCall) {
          serverToolResults.push({
            toolName: tool,
            toolCallId: generateCompactId(),
            result: toolCall.error,
          })
          foundParsingError = true
          return
        }

        // Filter out restricted tools in ask mode unless exporting summary
        if (!agentTemplate.toolNames.includes(toolCall.toolName)) {
          serverToolResults.push({
            toolName: tool,
            toolCallId: generateCompactId(),
            result: `Tool \`${tool}\` is not currently available. Make sure to only use tools listed in the system instructions.`,
          })
          return
        }

        allToolCalls.push(toolCall)

        after(toolCall)
      },
    }
  }
  const streamWithTags = processStreamWithTags(
    stream,
    {
      ...Object.fromEntries(
        toolNames.map((tool) => [tool, toolCallback(tool, () => {})])
      ),
      create_plan: toolCallback('create_plan', (toolCall) => {
        const { path, plan } = toolCall.args
        logger.debug(
          {
            path,
            plan,
          },
          'Create plan'
        )
        // Add the plan file to the processing queue
        if (!fileProcessingPromisesByPath[path]) {
          fileProcessingPromisesByPath[path] = []
          if (path.endsWith('knowledge.md')) {
            trackEvent(AnalyticsEvent.KNOWLEDGE_FILE_UPDATED, userId ?? '', {
              agentStepId,
              clientSessionId,
              fingerprintId,
              userInputId,
              userId,
              repoName: repoId,
            })
          }
        }
        const change = {
          tool: 'create_plan' as const,
          path,
          content: plan,
          messages: [],
        }
        fileProcessingPromisesByPath[path].push(Promise.resolve(change))
      }),
      write_file: toolCallback('write_file', (toolCall) => {
        const { path, instructions, content } = toolCall.args
        if (!content) return

        // Initialize state for this file path if needed
        if (!fileProcessingPromisesByPath[path]) {
          fileProcessingPromisesByPath[path] = []
        }
        const previousPromises = fileProcessingPromisesByPath[path]
        const previousEdit = previousPromises[previousPromises.length - 1]

        const latestContentPromise = previousEdit
          ? previousEdit.then((maybeResult) =>
              maybeResult && 'content' in maybeResult
                ? maybeResult.content
                : requestOptionalFile(ws, path)
            )
          : requestOptionalFile(ws, path)

        const fileContentWithoutStartNewline = content.startsWith('\n')
          ? content.slice(1)
          : content

        logger.debug({ path, content }, `write_file ${path}`)

        const newPromise = processFileBlock(
          path,
          instructions,
          latestContentPromise,
          fileContentWithoutStartNewline,
          agentMessagesUntruncated,
          fullResponse,
          prompt,
          clientSessionId,
          fingerprintId,
          userInputId,
          userId
        ).catch((error) => {
          logger.error(error, 'Error processing write_file block')
          return {
            tool: 'write_file' as const,
            path,
            error: `Error: Failed to process the write_file block. ${typeof error === 'string' ? error : error.msg}`,
          }
        })
        fileProcessingPromisesByPath[path].push(newPromise)

        return
      }),
      str_replace: toolCallback('str_replace', (toolCall) => {
        const { path, replacements } = toolCall.args

        if (!fileProcessingPromisesByPath[path]) {
          fileProcessingPromisesByPath[path] = []
        }

        const latestContentPromise = Promise.all(
          fileProcessingPromisesByPath[path]
        ).then((results) => {
          const previousEdit = results.findLast((r) => 'content' in r)
          return previousEdit
            ? previousEdit.content
            : requestOptionalFile(ws, path)
        })

        const newPromise = processStrReplace(
          path,
          replacements,
          latestContentPromise
        ).catch((error: any) => {
          logger.error(error, 'Error processing str_replace block')
          return {
            tool: 'str_replace' as const,
            path,
            error: 'Unknown error: Failed to process the str_replace block.',
          }
        })

        fileProcessingPromisesByPath[path].push(newPromise)

        return
      }),
    },
    (toolName, error) => {
      foundParsingError = true
      serverToolResults.push({
        toolName,
        toolCallId: generateCompactId(),
        result: error,
      })
    }
  )

  for await (const chunk of streamWithTags) {
    const trimmed = chunk.trim()
    if (
      !ONE_TIME_LABELS.some(
        (tag) =>
          trimmed.startsWith(`<${tag}>`) && trimmed.endsWith(closeXml(tag))
      )
    ) {
      fullResponse += chunk
    }
    onResponseChunk(chunk)
  }

  const agentResponseTrace: AgentResponseTrace = {
    type: 'agent-response',
    created_at: new Date(),
    agent_step_id: agentStepId,
    user_id: userId ?? '',
    id: crypto.randomUUID(),
    payload: {
      output: fullResponse,
      user_input_id: userInputId,
      client_session_id: clientSessionId,
      fingerprint_id: fingerprintId,
    },
  }

  insertTrace(agentResponseTrace)

  const messagesWithResponse = [
    ...agentMessages,
    {
      role: 'assistant' as const,
      content: fullResponse,
    },
  ]

  const agentContextPromise =
    subgoalToolCalls.length > 0
      ? updateContextFromToolCalls(agentContext, subgoalToolCalls)
      : Promise.resolve(agentContext)

  for (const toolCall of allToolCalls) {
    const { toolName: name, args: parameters } = toolCall
    trackEvent(AnalyticsEvent.TOOL_USE, userId ?? '', {
      tool: name,
      parameters,
    })

    if (
      toolCall.toolName === 'write_file' ||
      toolCall.toolName === 'str_replace' ||
      toolCall.toolName === 'create_plan'
    ) {
      // These are handled above in the streaming section
      continue
    } else if (toolCall.toolName === 'spawn_agents') {
      // Spawn agents are handled at the bottom of this function
      continue
    } else if (
      toolCall.toolName === 'add_subgoal' ||
      toolCall.toolName === 'update_subgoal'
    ) {
      // Handle subgoal tools
      subgoalToolCalls.push(
        toolCall as Extract<
          CodebuffToolCall,
          { toolName: 'add_subgoal' | 'update_subgoal' }
        >
      )
      continue
    }

    // Use the new runTool function for other tools
    try {
      const toolResult = await runToolInner(toolCall, {
        ws,
        userId,
        userInputId,
        clientSessionId,
        fingerprintId,
        agentStepId,
        fileContext,
        messages: messagesWithResponse,
        agentTemplate,
        repoId,
        agentState,
      })

      if (toolResult.type === 'server_result') {
        serverToolResults.push(toolResult.result)
      } else if (toolResult.type === 'client_call') {
        clientToolCalls.push(toolResult.call)
      } else if (toolResult.type === 'state_update') {
        serverToolResults.push(toolResult.result)
        // Update the current agentState with the new state
        agentState.report = toolResult.updatedAgentState.report
        agentState.agentContext = toolResult.updatedAgentState.agentContext
        agentState.subagents = toolResult.updatedAgentState.subagents
        agentState.messageHistory = toolResult.updatedAgentState.messageHistory
        agentState.stepsRemaining = toolResult.updatedAgentState.stepsRemaining
      }
    } catch (error) {
      logger.error(
        {
          toolCall,
          error: error instanceof Error ? error.message : error,
        },
        'Error executing tool call'
      )
      serverToolResults.push({
        toolName: toolCall.toolName,
        toolCallId: toolCall.toolCallId,
        result: `Error executing ${toolCall.toolName}: ${error instanceof Error ? error.message : 'Unknown error'}`,
      })
    }
  }

  if (Object.keys(fileProcessingPromisesByPath).length > 0) {
    onResponseChunk('\n\nApplying file changes, please wait...\n')
  }

  // Flatten all promises while maintaining order within each file path
  const fileProcessingPromises = Object.values(
    fileProcessingPromisesByPath
  ).flat()

  const results = await Promise.all(fileProcessingPromises)
  const [fileChangeErrors, fileChanges] = partition(
    results,
    (result) => 'error' in result
  )

  for (const result of fileChangeErrors) {
    // Forward error message to agent as tool result.
    serverToolResults.push({
      toolName: result.tool,
      toolCallId: generateCompactId(),
      result: `${result.path}: ${result.error}`,
    })
  }

  if (fileChanges.length === 0 && fileProcessingPromises.length > 0) {
    onResponseChunk('No changes to existing files.\n')
  }
  if (fileChanges.length > 0) {
    onResponseChunk(`\n`)
  }

  // Add successful changes to clientToolCalls
  const changeToolCalls: ClientToolCall[] = fileChanges.map(
    ({ path, content, patch, tool }) => ({
      type: 'tool-call',
      toolName: tool,
      toolCallId: generateCompactId(),
      args: patch
        ? {
            type: 'patch' as const,
            path,
            content: patch,
          }
        : {
            type: 'file' as const,
            path,
            content,
          },
    })
  )
  clientToolCalls.unshift(...changeToolCalls)

  const newAgentContext = await agentContextPromise

  let finalMessageHistory = expireMessages(messagesWithResponse, 'agentStep')

  // Handle /compact command: replace message history with the summary
  const wasCompacted =
    prompt &&
    (prompt.toLowerCase() === '/compact' || prompt.toLowerCase() === 'compact')
  if (wasCompacted) {
    finalMessageHistory = [
      {
        role: 'user',
        content: asSystemMessage(
          `The following is a summary of the conversation between you and the user. The conversation continues after this summary:\n\n${fullResponse}`
        ),
      },
    ]
    logger.debug({ summary: fullResponse }, 'Compacted messages')
  }

  for (const clientToolCall of clientToolCalls) {
    if (!checkLiveUserInput(userId, userInputId)) {
      return { agentState, fullResponse: '', shouldEndTurn: true }
    }
    const result = await requestToolCall(
      ws,
      userInputId,
      clientToolCall.toolName,
      clientToolCall.args
    )
    if (!result.success) {
      logger.error({ error: result.error }, 'Error executing tool call')
      serverToolResults.push({
        toolName: clientToolCall.toolName,
        toolCallId: clientToolCall.toolCallId,
        result: result.error ?? 'Unknown error',
      })
    } else {
      serverToolResults.push({
        toolName: clientToolCall.toolName,
        toolCallId: clientToolCall.toolCallId,
        result: result.result,
      })
    }
  }

  // Handle spawn_agents tool call
  const spawnAgentsToolCall = allToolCalls.find(
    (call) => call.toolName === 'spawn_agents'
  ) as undefined | (ClientToolCall & { toolName: 'spawn_agents' })
  if (spawnAgentsToolCall) {
    try {
      const messages = [
        ...finalMessageHistory,
        {
          role: 'user' as const,
          content: asSystemMessage(renderToolResults(serverToolResults)),
        },
      ]

      const toolResult = await runToolInner(spawnAgentsToolCall, {
        ws,
        userId,
        userInputId,
        clientSessionId,
        fingerprintId,
        agentStepId,
        fileContext,
        messages,
        repoId,
        agentTemplate,
        agentState,
      })

      if (toolResult.type === 'server_result') {
        serverToolResults.push(toolResult.result)
      }
    } catch (error) {
      logger.error(
        {
          toolCall: spawnAgentsToolCall,
          error: error instanceof Error ? error.message : error,
        },
        'Error executing spawn_agents tool call'
      )
      serverToolResults.push({
        toolName: 'spawn_agents',
        toolCallId: spawnAgentsToolCall.toolCallId,
        result: `Error executing spawn_agents: ${error instanceof Error ? error.message : 'Unknown error'}`,
      })
    }
  }

  finalMessageHistory.push({
    role: 'user',
    content: asSystemMessage(renderToolResults(serverToolResults)),
  })

  logger.debug(
    {
      iteration: iterationNum,
      prompt,
      fullResponse,
      toolCalls: allToolCalls,
      clientToolCalls,
      serverToolResults,
      agentContext: newAgentContext,
      messagesWithResponse,
      model,
      agentTemplate,
      duration: Date.now() - startTime,
    },
    `Agent ${agentType} step ${iterationNum} (${userInputId} - Prompt: ${(prompt ?? 'undefined').slice(0, 20)}) end`
  )
  return {
    agentState: {
      ...agentState,
      messageHistory: finalMessageHistory,
      stepsRemaining: agentState.stepsRemaining - 1,
      agentContext: newAgentContext,
    },
    fullResponse,
    shouldEndTurn:
      clientToolCalls.some((call) => call.toolName === 'end_turn') ||
      (clientToolCalls.length === 0 && serverToolResults.length === 0),
  }
}

export const loopAgentSteps = async (
  ws: WebSocket,
  options: {
    userInputId: string
    agentType: AgentTemplateType
    agentState: AgentState
    prompt: string | undefined
    params: Record<string, any> | undefined
    fingerprintId: string
    fileContext: ProjectFileContext
    toolResults: ToolResult[]

    userId: string | undefined
    clientSessionId: string
    onResponseChunk: (chunk: string) => void
  }
) => {
  const {
    agentState,
    prompt,
    params,
    userId,
    clientSessionId,
    onResponseChunk,
    userInputId,
    fingerprintId,
    fileContext,
    agentType,
  } = options
  const agentTemplate = await getAgentTemplateWithOverrides(
    agentType,
    fileContext
  )
  const {
    initialAssistantMessage,
    initialAssistantPrefix,
    stepAssistantMessage,
    stepAssistantPrefix,
  } =
    agentTemplate.implementation === 'llm'
      ? agentTemplate
      : {
          initialAssistantMessage: undefined,
          initialAssistantPrefix: undefined,
          stepAssistantMessage: undefined,
          stepAssistantPrefix: undefined,
        }
  let isFirstStep = true
  let currentPrompt = prompt
  let currentParams = params
  let currentAssistantMessage: string | undefined = initialAssistantMessage
  // NOTE: If the assistant message is set, we run one step with it, and then the next step will use the assistant prefix.
  let currentAssistantPrefix = initialAssistantMessage
    ? undefined
    : initialAssistantPrefix
  let currentAgentState = agentState
  while (checkLiveUserInput(userId, userInputId)) {
    const {
      agentState: newAgentState,
      fullResponse,
      shouldEndTurn,
    } = await runAgentStep(ws, {
      userId,
      userInputId,
      clientSessionId,
      fingerprintId,
      onResponseChunk,

      agentType,
      fileContext,
      agentState: currentAgentState,
      prompt: currentPrompt,
      params: currentParams,
      // TODO: format the prompt in runAgentStep
      assistantMessage: currentAssistantMessage
        ? await formatPrompt(
            currentAssistantMessage,
            fileContext,
            currentAgentState,
            agentTemplate.toolNames,
            agentTemplate.spawnableAgents,
            prompt ?? ''
          )
        : undefined,
      assistantPrefix:
        currentAssistantPrefix &&
        (await formatPrompt(
          currentAssistantPrefix,
          fileContext,
          currentAgentState,
          agentTemplate.toolNames,
          agentTemplate.spawnableAgents,
          prompt ?? ''
        )),
    })

    if (shouldEndTurn) {
      const hasEndTurn = fullResponse.includes(
        getToolCallString('end_turn', {})
      )
      return {
        agentState: newAgentState,
        hasEndTurn,
      }
    }

    currentPrompt = undefined
    currentParams = undefined

    // Toggle assistant message between the injected step message and nothing.
    currentAssistantMessage = currentAssistantMessage
      ? undefined
      : stepAssistantMessage

    // Only set the assistant prefix when no assistant message is injected.
    if (!currentAssistantMessage) {
      currentAssistantPrefix = isFirstStep
        ? initialAssistantPrefix
        : stepAssistantPrefix
    }

    currentAgentState = newAgentState
    isFirstStep = false
  }

  return { agentState }
}<|MERGE_RESOLUTION|>--- conflicted
+++ resolved
@@ -143,7 +143,6 @@
     agentType,
     fileContext
   )
-<<<<<<< HEAD
   if (!agentTemplate) {
     throw new Error(
       `Agent template not found for type: ${agentType}. Available types: ${Object.keys(agentTemplates).join(', ')}`
@@ -161,8 +160,6 @@
       fullResponse: '',
     }
   }
-=======
->>>>>>> 09e7b458
 
   const { model } = agentTemplate
 
