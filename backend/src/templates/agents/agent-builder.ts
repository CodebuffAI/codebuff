--- conflicted
+++ resolved
@@ -7,11 +7,8 @@
 
 import {
   AGENT_TEMPLATES_DIR,
-<<<<<<< HEAD
   openrouterModels,
-=======
   AGENT_CONFIG_FILE,
->>>>>>> 9010df86
 } from '@codebuff/common/constants'
 import { AgentTemplateTypes } from '@codebuff/common/types/session-state'
 import z from 'zod/v4'
