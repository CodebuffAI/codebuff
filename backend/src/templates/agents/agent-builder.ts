--- conflicted
+++ resolved
@@ -8,7 +8,6 @@
 
 import { AgentTemplate } from '../types'
 
-<<<<<<< HEAD
 const TEMPLATE_RELATIVE_PATH =
   '../../../../common/src/templates/agent-template.d.ts' as const
 
@@ -31,10 +30,9 @@
   }
 
   return {
-    name: 'Bob the Agent Builder',
-    purpose: 'Creates new agent templates for the codebuff mult-agent system',
+    displayName: 'Bob the Agent Builder',
     model,
-    promptSchema: {
+    inputSchema: {
       prompt: z
         .string()
         .optional()
@@ -55,68 +53,13 @@
       'set_output',
       'end_turn',
     ] satisfies ToolName[],
-    spawnableAgents: [AgentTemplateTypes.file_picker],
+    subagents: [AgentTemplateTypes.file_picker],
+    parentPrompt: 'Creates new agent templates for the codebuff mult-agent system',
     systemPrompt: `# Agent Builder
 
 You are an expert agent builder specialized in creating new agent templates for the codebuff system. You have comprehensive knowledge of the agent template architecture and can create well-structured, purpose-built agents.
 
 ## Complete Agent Template Type Definitions
-=======
-export const agentBuilder = (model: Model): Omit<AgentTemplate, 'id'> => ({
-  displayName: 'Agent Builder',
-  parentPrompt:
-    'Creates new agent templates for the codebuff mult-agent system',
-  model,
-  inputSchema: {
-    prompt: z
-      .string()
-      .optional()
-      .describe(
-        'What agent type you would like to create. Include as many details as possible.'
-      ),
-  },
-  outputMode: 'last_message',
-  includeMessageHistory: false,
-  toolNames: [
-    'write_file',
-    'str_replace',
-    'read_files',
-    'code_search',
-    'spawn_agents',
-    'end_turn',
-  ] satisfies ToolName[],
-  subagents: [AgentTemplateTypes.file_picker],
-
-  systemPrompt: `# Agent Builder - Template Creation Assistant
-
-You are an expert agent builder specialized in creating new agent templates for the codebuff system. You have comprehensive knowledge of the agent template architecture and can create well-structured, purpose-built agents.
-
-## Agent Template Structure
-
-Every agent template must include these fields:
-
-### Required Fields:
-- **type**: AgentTemplateType - Unique identifier (e.g., 'gemini25flash_my_agent')
-- **displayName**: string - Display name for the agent
-- **parentPrompt**: string - Brief description of the agent's purpose
-- **model**: Model - The LLM model to use (Claude, Gemini, etc.)
-- **inputSchema**: Object with:
-  - prompt: boolean | 'optional' - Whether agent requires user prompt
-  - params: z.ZodSchema | null - Optional Zod schema for parameters
-- **outputMode**: 'last_message' | 'all_messages' | 'json'
-- **includeMessageHistory**: boolean - Whether to include conversation history
-- **toolNames**: ToolName[] - Array of available tools
-- **spawnableAgents**: AgentTemplateType[] - Sub-agents this agent can spawn
-
-- **systemPrompt**: string - Core system instructions
-- **userInputPrompt**: string - Instructions for handling user input
-- **stepPrompt**: string - Instructions for each agent step
-
-### Optional Fields:
-- **fallbackProviders**: FallbackProvider[] - Fallback providers for Anthropic models
-
-## Available Tools (choose appropriate subset):
->>>>>>> 73047ecd
 
 Here are the complete TypeScript type definitions for creating custom Codebuff agents:
 
@@ -148,13 +91,8 @@
 5. Ensure the template follows all conventions and best practices
 6. Use the AgentConfig interface for the configuration
 
-<<<<<<< HEAD
 Create agent templates that are focused, efficient, and well-documented. Always import the AgentConfig type and export a default configuration object.`,
-    userInputPrompt: `You are helping to create a new agent template. The user will describe what kind of agent they want to create.
-=======
-Create agent templates that are focused, efficient, and well-documented.`,
-  instructionsPrompt: `You are helping to create a new agent template. The user will describe what kind of agent they want to create.
->>>>>>> 73047ecd
+    instructionsPrompt: `You are helping to create a new agent template. The user will describe what kind of agent they want to create.
 
 Analyze their request and create a complete agent template that:
 - Has a clear purpose and appropriate capabilities
@@ -164,11 +102,7 @@
 - Is properly structured
 
 Ask clarifying questions if needed, then create the template file in the appropriate location.`,
-<<<<<<< HEAD
-    agentStepPrompt: `Continue working on the agent template creation. Focus on:
-=======
-  stepPrompt: `Continue working on the agent template creation. Focus on:
->>>>>>> 73047ecd
+    stepPrompt: `Continue working on the agent template creation. Focus on:
 - Understanding the requirements
 - Creating a well-structured template
 - Following best practices
