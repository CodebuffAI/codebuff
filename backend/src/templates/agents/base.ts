--- conflicted
+++ resolved
@@ -19,11 +19,6 @@
   },
   outputMode: 'last_message',
   includeMessageHistory: false,
-<<<<<<< HEAD
-  toolNames: baseAgentToolNames,
-  stopSequences: baseAgentStopSequences,
-  spawnableAgents: baseAgentSpawnableAgents,
-=======
   toolNames: [
     'create_plan',
     'run_terminal_command',
@@ -46,12 +41,10 @@
     'spawn_agents',
   ] as readonly ToolName[]),
   spawnableAgents: [
-    AgentTemplateTypes.gemini25flash_file_picker,
+    AgentTemplateTypes.file_picker,
     AgentTemplateTypes.gemini25flash_researcher,
     AgentTemplateTypes.gemini25pro_reviewer,
   ],
-  initialAssistantMessage: '',
->>>>>>> 2ba1ce6a
   initialAssistantPrefix: '',
   stepAssistantPrefix: '',
 
