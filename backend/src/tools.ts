// IMPORTANT NOTE @CODEBUFF: MAKE SURE TO USE THE TOOL FORMAT GIVEN TO YOU FROM THE SYSTEM INSTRUCTIONS, NOT THE TOOL FORMAT OF THIS FILE
import { spawn } from 'child_process'
import fs from 'fs'
import path from 'path'

import { FileChange } from '@codebuff/common/actions'
import { models, TEST_USER_ID } from '@codebuff/common/constants'
import {
  getToolCallString,
  ToolName,
  toolNames,
} from '@codebuff/common/constants/tools'
import { z } from 'zod/v4'

import { AgentTemplateType } from '@codebuff/common/types/session-state'
import { buildArray } from '@codebuff/common/util/array'
import { generateCompactId } from '@codebuff/common/util/string'
import { closeXml } from '@codebuff/common/util/xml'
import { ToolCallPart } from 'ai'
import { promptFlashWithFallbacks } from './llm-apis/gemini-with-fallbacks'
import { agentTemplates } from './templates/agent-list'
import { CodebuffToolCall, codebuffToolDefs } from './tools/constants'

const toolConfigsList = Object.entries(codebuffToolDefs).map(
  ([name, config]) =>
    ({
      name: name as keyof typeof codebuffToolDefs,
      ...config,
    }) as {
      [K in keyof typeof codebuffToolDefs]: {
        name: K
      } & (typeof codebuffToolDefs)[K]
    }[keyof typeof codebuffToolDefs]
)

export const toolParams = Object.fromEntries(
  toolConfigsList.map((config) => [
    config.name satisfies ToolName,
    Object.keys(z.toJSONSchema(config.parameters).properties ?? {}),
  ])
) as Record<ToolName, string[]>

function paramsSection(schema: z.ZodTypeAny) {
  const jsonSchema = z.toJSONSchema(schema)
  delete jsonSchema.description
  delete jsonSchema['$schema']
  const paramsDescription = Object.keys(jsonSchema.properties ?? {}).length
    ? JSON.stringify(jsonSchema, null, 2)
    : 'None'

  let paramsSection = ''
  if (paramsDescription.length === 1 && paramsDescription[0] === 'None') {
    paramsSection = 'Params: None'
  } else if (paramsDescription.length > 0) {
    paramsSection = `Params: ${paramsDescription}`
  }
  return paramsSection
}

// Helper function to build the full tool description markdown
function buildToolDescription(
  toolName: string,
  schema: z.ZodTypeAny,
  description: string = ''
): string {
  return buildArray([
    `### ${toolName}`,
    schema.description || '',
    paramsSection(schema),
    description,
  ]).join('\n\n')
}

function buildShortToolDescription(
  toolName: string,
  schema: z.ZodTypeAny
): string {
  return `${toolName}:\n${paramsSection(schema)}`
}

function buildSpawnableAgentsDescription(
  spawnableAgents: AgentTemplateType[]
): string {
  if (spawnableAgents.length === 0) {
    return ''
  }

  const schemaToJsonStr = (schema: z.ZodTypeAny | undefined) => {
    if (!schema) return 'None'
    const jsonSchema = z.toJSONSchema(schema)
    delete jsonSchema['$schema']
    return JSON.stringify(jsonSchema, null, 2)
  }

  const agentsDescription = spawnableAgents
    .map((agentType) => {
      const agentTemplate = agentTemplates[agentType]
      const { promptSchema } = agentTemplate
      const { prompt, params } = promptSchema
      return `- ${agentType}: ${agentTemplate.description}
prompt: ${schemaToJsonStr(prompt)}
params: ${schemaToJsonStr(params)}`
    })
    .join('\n\n')

  return `\n\n## Spawnable Agents

Use the spawn_agents tool to spawn subagents to help you complete the user request. Here are the available agents by their agent_type:

${agentsDescription}`
}

export const toolDescriptions = Object.fromEntries(
  Object.entries(codebuffToolDefs).map(([name, config]) => [
    name,
    buildToolDescription(name, config.parameters, config.description),
  ])
) as Record<keyof typeof codebuffToolDefs, string>

type ToolConfig = (typeof toolConfigsList)[number]

export type ToolCallError = {
  toolName?: string
  args: Record<string, string>
  error: string
} & Omit<ToolCallPart, 'type'>

export function parseRawToolCall(
  rawToolCall: ToolCallPart & { args: Record<string, string> }
): CodebuffToolCall | ToolCallError {
  const toolName = rawToolCall.toolName

  if (!(toolName in codebuffToolDefs)) {
    return {
      toolName,
      toolCallId: generateCompactId(),
      args: rawToolCall.args,
      error: `Tool ${toolName} not found`,
    }
  }
  const validName = toolName as keyof typeof codebuffToolDefs
  const schemaProperties = z.toJSONSchema(
    codebuffToolDefs[validName].parameters
  ).properties!

  const processedParameters: Record<string, any> = {}
  for (const [param, val] of Object.entries(rawToolCall.args)) {
    if (
      schemaProperties[param] &&
      typeof schemaProperties[param] !== 'boolean' &&
      'type' in schemaProperties[param] &&
      schemaProperties[param].type === 'string'
    ) {
      processedParameters[param] = val
      continue
    }
    try {
      processedParameters[param] = JSON.parse(val)
    } catch (error) {
      return {
        toolName: validName,
        toolCallId: generateCompactId(),
        args: rawToolCall.args,
        error: `Failed to parse parameter ${param} as JSON: ${error}`,
      }
    }
  }

  const result =
    codebuffToolDefs[validName].parameters.safeParse(processedParameters)
  if (!result.success) {
    return {
      toolName: validName,
      toolCallId: generateCompactId(),
      args: rawToolCall.args,
      error: `Invalid parameters for ${validName}: ${JSON.stringify(result.error.issues, null, 2)}`,
    }
  }

  return { toolName: validName, args: result.data } as CodebuffToolCall
}

export const TOOLS_WHICH_END_THE_RESPONSE = [
  'read_files',
  'find_files',
  'run_terminal_command',
  'code_search',
] as const

export const getToolsInstructions = (
  toolNames: readonly ToolName[],
  spawnableAgents: AgentTemplateType[]
) =>
  `
# Tools

You (Buffy) have access to the following tools. Call them when needed.

## [CRITICAL] Formatting Requirements

Tool calls use a specific XML-like format. Adhere *precisely* to this nested element structure:

<tool_name>
<parameter1_name>value1${closeXml('parameter1_name')}
<parameter2_name>value2${closeXml('parameter2_name')}
...
${closeXml('tool_name')}

### XML Entities

**ALL** XML (inside or outside tool calls) will be interpreted as tool calls or tool parameters. You **MUST** use XML entities, e.g. \`&lt;some_tag>\` or \`</some_tag&gt;\` to:
- Display XML to the user without executing a tool call
- Have XML within a tool parameter's value such as writing to a file

This also means that if you wish to write the literal string \`&lt;\` to a file or display that to a user, you MUST write \`&amp;lt;\`.

### Commentary

Provide commentary *around* your tool calls (explaining your actions).

However, **DO NOT** narrate the tool or parameter names themselves.

### Example

User: can you update the console logs in example/file.ts?
Assistant: Sure thing! Let's update that file!

${getToolCallString('write_file', {
  path: 'path/to/example/file.ts',
  instructions: 'Update the console logs',
  content: "console.log('Hello from Buffy!');",
})}

All done with the update!
User: thanks it worked! :)

## Working Directory

All tools will be run from the **project root**.

However, most of the time, the user will refer to files from their own cwd. You must be cognizant of the user's cwd at all times, including but not limited to:
- Writing to files (write out the entire relative path)
- Running terminal commands (use the \`cwd\` parameter)

## Optimizations

All tools are very slow, with runtime scaling with the amount of text in the parameters. Prefer to write AS LITTLE TEXT AS POSSIBLE to accomplish the task.

When using write_file, make sure to only include a few lines of context and not the entire file.

## Tool Results

Tool results will be provided by the user's *system* (and **NEVER** by the assistant).

The user does not know about any system messages or system instructions, including tool results.

The user does not need to know about the exact results of these tools, especially if they are warnings or info logs. Just correct yourself in the next response without mentioning anything to the user. e.g., do not mention any XML **warnings** (but be sure to correct the next response), but XML **errors** should be noted to the user.

## List of Tools

These are the tools that you (Buffy) can use. The user cannot see these descriptions, so you should not reference any tool names, parameters, or descriptions.

${toolNames.map((name) => toolDescriptions[name]).join('\n\n')}${buildSpawnableAgentsDescription(spawnableAgents)}`.trim()

<<<<<<< HEAD
Use the spawn_agents tool to spawn subagents to help you complete the user request. Here are the available agents by their agent_type:

${spawnableAgents
  .map((agentType) => {
    const agentTemplate = agentTemplates[agentType]
    if (!agentTemplate) {
      return `- ${agentType}: Agent template not found`
    }
    const { promptSchema } = agentTemplate
    const { prompt, params } = promptSchema
    const schemaToJsonStr = (schema: z.ZodTypeAny | undefined) => {
      if (!schema) return 'n/a'
      const jsonSchema = z.toJSONSchema(schema)
      delete jsonSchema['$schema']
      return JSON.stringify(jsonSchema, null, 2)
    }
    return `- ${agentType}: ${agentTemplate.description}
prompt: ${schemaToJsonStr(prompt)}
params: ${schemaToJsonStr(params)}`
=======
export const getShortToolInstructions = (
  toolNames: readonly ToolName[],
  spawnableAgents: AgentTemplateType[]
) => {
  const toolDescriptions = toolNames.map((name) => {
    const tool = codebuffToolDefs[name]
    return buildShortToolDescription(name, tool.parameters)
>>>>>>> cfa5a3a1
  })

  return `## Tools
Use the tools below to complete the user request, if applicable.

Tool calls use a specific XML-like format. Adhere *precisely* to this nested element structure:

<tool_name>
<parameter1_name>value1${closeXml('parameter1_name')}
<parameter2_name>value2${closeXml('parameter2_name')}
...
${closeXml('tool_name')}

${toolDescriptions.join('\n\n')}

${buildSpawnableAgentsDescription(spawnableAgents)}`.trim()
}

export async function updateContext(
  context: string,
  updateInstructions: string
) {
  const prompt = `
We're working on a project. We can have multiple subgoals. Each subgoal can have an objective, status, plan, and multiple updates that describe the progress of the subgoal.

The following is an example of a schema of a subgoal. It is for illistrative purposes and is not relevant otherwise. Use it as a reference to understand how to update the context.
Example schema:
<subgoal>
<id>1${closeXml('id')}
<objective>Fix the tests${closeXml('objective')}
<status>COMPLETE${closeXml('status')}
<plan>Run them, find the error, fix it${closeXml('plan')}
<log>Ran the tests and traced the error to component foo.${closeXml('log')}
<log>Modified the foo component to fix the error${closeXml('log')}
<log>Reran the tests and they passed.${closeXml('log')}
${closeXml('subgoal')}

Here is the initial context:
<initial_context>
${context}
${closeXml('initial_context')}

Here are the update instructions:
<update_instructions>
${updateInstructions}
${closeXml('update_instructions')}

Please rewrite the entire context using the update instructions in a <new_context> tag. Try to perserve the original context as much as possible, subject to the update instructions. Return the new context only — do not include any other text or wrapper xml/markdown formatting e.g. please omit <initial_context> tags.`
  const messages = [
    {
      role: 'user' as const,
      content: prompt,
    },
    {
      role: 'assistant' as const,
      content: '<new_context>',
    },
  ]
  const response = await promptFlashWithFallbacks(messages, {
    model: models.gemini2flash,
    clientSessionId: 'strange-loop',
    fingerprintId: 'strange-loop',
    userInputId: 'strange-loop',
    userId: TEST_USER_ID,
  })
  const newContext = response.split(closeXml('new_context'))[0]
  return newContext.trim()
}

export async function updateContextFromToolCalls(
  agentContext: string,
  toolCalls: Extract<
    CodebuffToolCall,
    { toolName: 'update_subgoal' | 'add_subgoal' }
  >[]
) {
  let prompt = [] // 'Log the following tools used and their parameters, and also act on any other instructions:\n'

  for (const toolCall of toolCalls) {
    const { toolName, args } = toolCall
    if (toolName === 'add_subgoal') {
      prompt.push(
        `Please add the following subgoal:\n${renderSubgoalUpdate(args as any)}`
      )
    } else if (toolName === 'update_subgoal') {
      prompt.push(
        `Please update the subgoal with the matching id. For <status> and <plan>, if there are already tags, update them to the new values, keeping only one. For <log>, please keep all the existing logs and append a new <log> entry at the end of the subgoal. Finally, for any unmentioned parameters, do not change them in the existing subgoal:\n${renderSubgoalUpdate(
          args as any
        )}`
      )
    }
  }
  return await updateContext(agentContext, prompt.join('\n\n'))
}

export async function readFiles(
  paths: string[],
  projectPath: string
): Promise<Record<string, string | null>> {
  const results: Record<string, string | null> = {}
  for (const filePath of paths) {
    const fullPath = path.join(projectPath, filePath)
    if (!fullPath.startsWith(projectPath)) {
      throw new Error('Cannot access files outside project directory')
    }
    try {
      results[filePath] = await fs.promises.readFile(fullPath, 'utf-8')
    } catch {
      results[filePath] = null
    }
  }
  return results
}

export async function writeFile(
  filePath: string,
  content: string,
  projectPath: string
) {
  const fullPath = path.join(projectPath, filePath)
  if (!fullPath.startsWith(projectPath)) {
    throw new Error('Cannot write files outside project directory')
  }
  // Create directories if they don't exist
  const dirPath = path.dirname(fullPath)
  await fs.promises.mkdir(dirPath, { recursive: true })
  await fs.promises.writeFile(fullPath, content, 'utf-8')
}

export async function checkTaskFile(
  filePath: string,
  projectPath: string
): Promise<{ success: boolean; msg: string }> {
  try {
    const normalizedPath = path.normalize(filePath)
    await fs.promises.access(normalizedPath)
  } catch (error) {
    return { success: false, msg: `File ${filePath} does not exist` }
  }

  return new Promise((resolve) => {
    const args = ['tsc', '--noEmit', '--isolatedModules', '--skipLibCheck']
    if (filePath) {
      const normalizedPath = path.normalize(filePath)
      const fullPath = path.join(process.cwd(), normalizedPath)
      args.push(fullPath)
    }
    const tsc = spawn('bun', args)
    let stdout = ''
    let stderr = ''
    tsc.stdout.on('data', (data) => {
      stdout += data.toString()
    })
    tsc.stderr.on('data', (data) => {
      stderr += data.toString()
    })
    tsc.on('close', (code) => {
      if (code === 0) {
        resolve({ success: true, msg: stdout || 'Type check passed' })
      } else {
        const msg = [stdout, stderr].join('\n')
        console.error(msg)
        resolve({
          success: false,
          msg: msg || 'Type check failed',
        })
      }
    })
  })
}

export async function runTerminalCommand(
  command: string,
  projectPath: string
): Promise<{
  stdout: string
  stderr: string
  exitCode: number
}> {
  const { spawn } = require('child_process')
  const cmd = spawn(command, { shell: true, cwd: projectPath })

  let stdout = ''
  let stderr = ''

  cmd.stdout.on('data', (data: Buffer) => {
    stdout += data.toString()
    console.log(data.toString())
  })

  cmd.stderr.on('data', (data: Buffer) => {
    stderr += data.toString()
    console.error(data.toString())
  })

  const exitCode = await new Promise<number>((resolve, reject) => {
    cmd.on('close', (code: number) => {
      resolve(code)
    })
  })

  return { stdout, stderr, exitCode }
}

export interface RawToolCall {
  name: ToolName
  parameters: Record<string, string>
}

export type ClientToolCall =
  | Exclude<
      CodebuffToolCall,
      {
        toolName:
          | 'write_file'
          | 'str_replace'
          | 'create_plan'
          | 'run_terminal_command'
      }
    >
  | (Omit<ToolCallPart, 'type'> &
      (
        | {
            toolName: 'write_file' | 'str_replace' | 'create_plan'
            args: FileChange
          }
        | {
            toolName: 'run_terminal_command'
            args: { mode: 'user' | 'assistant' } & Extract<
              CodebuffToolCall,
              { toolName: 'run_terminal_command' }
            >['args']
          }
      ))

export function parseToolCalls(messageContent: string) {
  // TODO: Return a typed tool call. Typescript is hard.
  const toolCalls: RawToolCall[] = []
  const toolRegex = new RegExp(
    `<(${toolNames.join('|')})>([\\s\\S]*?)<\/\\1>`,
    'g'
  )

  let match
  while ((match = toolRegex.exec(messageContent)) !== null) {
    const [_, name, paramsContent] = match
    const parameters: Record<string, string> = {}

    // Parse parameters
    const paramRegex = /<(\w+)>([\s\S]*?)<\/\1>/g
    let paramMatch
    while ((paramMatch = paramRegex.exec(paramsContent)) !== null) {
      const [__, paramName, paramValue] = paramMatch
      parameters[paramName] = paramValue.trim()
    }

    // try {
    //   const parsedToolCall = parseRawToolCall({ name, parameters })
    //   toolCalls.push(parsedToolCall)
    // } catch (error) {
    //   console.error(`Failed to parse tool call ${name}:`, error)
    // }
    toolCalls.push({ name: name as ToolName, parameters })
  }

  return toolCalls
}

export async function appendToLog(logEntry: any) {
  const logPath = path.join(process.cwd(), 'strange-loop.log')
  await fs.promises.appendFile(logPath, JSON.stringify(logEntry) + '\n')
}

export async function listDirectory(dirPath: string, projectPath: string) {
  const fullPath = path.join(projectPath, dirPath)
  if (!fullPath.startsWith(projectPath)) {
    throw new Error('Cannot access directories outside project directory')
  }

  try {
    const entries = await fs.promises.readdir(fullPath, { withFileTypes: true })
    const result = entries.map((entry) => ({
      name: entry.name,
      isDirectory: entry.isDirectory(),
      type: entry.isDirectory() ? 'directory' : 'file',
    }))
    return result
  } catch (error) {
    console.error(`Failed to read directory ${dirPath}:`, error)
    return null
  }
}

export async function summarizeOutput(xml: string): Promise<string> {
  const messages = [
    {
      role: 'assistant' as const,
      content: `You are summarizing the following XML tag content in plain English, with a more conversational and human-like tone. Imagine you're talking to a friend or a colleague, using natural language and expressions. Please avoid overly formal or robotic language. Keep it simple and relatable, but concise. Start with a verb and keep it to just 1 sentence.`,
    },
    {
      role: 'user' as const,
      content:
        xml +
        '\n\nRemember to start with a verb and keep it to just 1 sentence.',
    },
  ]

  return promptFlashWithFallbacks(messages, {
    model: models.gemini2flash,
    clientSessionId: 'strange-loop',
    fingerprintId: 'strange-loop',
    userInputId: 'strange-loop',
    userId: TEST_USER_ID,
  })
}

function renderSubgoalUpdate(subgoal: {
  id: number
  objective?: string
  status?: string
  plan?: string
  log?: string
}) {
  const { id, objective, status, plan, log } = subgoal
  const params: Record<string, string> = {
    id: id.toString(),
    ...(objective && { objective }),
    ...(status && { status }),
    ...(plan && { plan }),
    ...(log && { log }),
  }
  return getToolCallString('add_subgoal', params)
}

// TODO: Remove this function
// Function to get filtered tools based on cost mode and agent mode
export function getFilteredToolsInstructions(
  costMode: string,
  readOnlyMode: boolean = false
) {
  let allowedTools: ToolName[] = [...toolNames]

  // Filter based on cost mode
  if (costMode === 'ask' || readOnlyMode) {
    // For ask mode, exclude write_file, str_replace, create_plan, and run_terminal_command
    allowedTools = allowedTools.filter(
      (tool) =>
        !['write_file', 'str_replace', 'run_terminal_command'].includes(tool)
    )
  }

  if (readOnlyMode) {
    allowedTools = allowedTools.filter(
      (tool) => !['create_plan'].includes(tool)
    )
  }

  return getToolsInstructions(allowedTools, [])
}<|MERGE_RESOLUTION|>--- conflicted
+++ resolved
@@ -262,27 +262,6 @@
 
 ${toolNames.map((name) => toolDescriptions[name]).join('\n\n')}${buildSpawnableAgentsDescription(spawnableAgents)}`.trim()
 
-<<<<<<< HEAD
-Use the spawn_agents tool to spawn subagents to help you complete the user request. Here are the available agents by their agent_type:
-
-${spawnableAgents
-  .map((agentType) => {
-    const agentTemplate = agentTemplates[agentType]
-    if (!agentTemplate) {
-      return `- ${agentType}: Agent template not found`
-    }
-    const { promptSchema } = agentTemplate
-    const { prompt, params } = promptSchema
-    const schemaToJsonStr = (schema: z.ZodTypeAny | undefined) => {
-      if (!schema) return 'n/a'
-      const jsonSchema = z.toJSONSchema(schema)
-      delete jsonSchema['$schema']
-      return JSON.stringify(jsonSchema, null, 2)
-    }
-    return `- ${agentType}: ${agentTemplate.description}
-prompt: ${schemaToJsonStr(prompt)}
-params: ${schemaToJsonStr(params)}`
-=======
 export const getShortToolInstructions = (
   toolNames: readonly ToolName[],
   spawnableAgents: AgentTemplateType[]
@@ -290,7 +269,6 @@
   const toolDescriptions = toolNames.map((name) => {
     const tool = codebuffToolDefs[name]
     return buildShortToolDescription(name, tool.parameters)
->>>>>>> cfa5a3a1
   })
 
   return `## Tools
