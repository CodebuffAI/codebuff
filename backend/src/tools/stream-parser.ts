--- conflicted
+++ resolved
@@ -74,19 +74,12 @@
     userId,
     repoId,
     agentTemplate,
-<<<<<<< HEAD
     fileContext,
     onResponseChunk,
     agentState,
     messages,
     agentContext,
   })
-=======
-    agentState,
-    agentContext,
-    messages,
-  }
->>>>>>> 46eb369f
 
   function toolCallback<T extends ToolName>(
     toolName: T
@@ -134,71 +127,11 @@
           return
         }
 
-<<<<<<< HEAD
         // Use the extracted tool execution helper
         const toolResultPromise = executeSingleTool(toolCall, toolContext)
-=======
-        const { result: toolResultPromise, state: stateUpdate } = (
-          codebuffToolHandlers[toolName] as CodebuffToolHandlerFunction<T>
-        )({
-          previousToolCallFinished,
-          fileContext,
-          agentStepId,
-          clientSessionId,
-          userInputId,
-          fullResponse,
-          writeToClient: onResponseChunk,
-          requestClientToolCall: async (clientToolCall: ClientToolCall<T>) => {
-            if (!checkLiveUserInput(userId, userInputId, clientSessionId)) {
-              return ''
-            }
-
-            const clientToolResult = await requestToolCall(
-              ws,
-              userInputId,
-              clientToolCall.toolName,
-              clientToolCall.args
-            )
-            return (
-              clientToolResult.error ??
-              (typeof clientToolResult.result === 'string'
-                ? clientToolResult.result
-                : JSON.stringify(clientToolResult.result))
-            )
-          },
-          toolCall,
-          getLatestState: () => state,
-          state,
-        })
-
-        for (const [key, value] of Object.entries(stateUpdate ?? {})) {
-          state[key] = value
-        }
-        previousToolCallFinished = toolResultPromise.then((result) => {
-          const toolResult = {
-            toolName,
-            toolCallId: toolCall.toolCallId,
-            result: result as NonNullable<typeof result>,
-          }
-          logger.debug(
-            { toolResult },
-            `${toolName} (${toolResult.toolCallId}) tool result for tool`
-          )
-          if (result === undefined) {
-            return
-          }
->>>>>>> 46eb369f
 
         previousToolCallFinished = toolResultPromise.then((toolResult) => {
           toolResults.push(toolResult)
-<<<<<<< HEAD
-=======
-
-          state.messages.push({
-            role: 'user' as const,
-            content: asSystemMessage(renderToolResults([toolResult])),
-          })
->>>>>>> 46eb369f
         })
       },
     }
@@ -223,15 +156,9 @@
     fullResponse += chunk
   }
 
-<<<<<<< HEAD
-  toolContext.state.mutableState.messages = [
+  toolContext.state.mutableState.messages = buildArray<CodebuffMessage>([
     ...expireMessages(toolContext.state.mutableState.messages, 'agentStep'),
-    {
-=======
-  state.messages = buildArray<CodebuffMessage>([
-    ...expireMessages(state.messages, 'agentStep'),
     fullResponse && {
->>>>>>> 46eb369f
       role: 'assistant' as const,
       content: fullResponse,
     },
