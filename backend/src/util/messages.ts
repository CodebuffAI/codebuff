<<<<<<< HEAD
import { Message } from 'common/types/message'
import { System } from '../llm-apis/claude'
import { OpenAIMessage } from '../llm-apis/openai-api'
=======
import { Message } from 'common/actions'
import { System } from '../claude'
import { OpenAIMessage } from '../openai-api'
import { countTokensJson } from './token-counter'
>>>>>>> 298a17bc

export const messagesWithSystem = (messages: Message[], system: System) =>
  [{ role: 'system', content: system }, ...messages] as OpenAIMessage[]

export function getMessageText(message: Message): string | undefined {
  if (typeof message.content === 'string') {
    return message.content
  }
  return message.content.map((c) => ('text' in c ? c.text : '')).join('\n')
}

/**
 * Trims messages from the beginning to fit within token limits
 * @param messages Array of messages to trim
 * @param systemTokens Number of tokens in the system prompt
 * @param lastUserMessageIndex Index of the last user message
 * @returns Trimmed messages array
 */
export function trimMessagesToFitTokenLimit(
  messages: Message[],
  systemTokens: number,
  lastUserMessageIndex: number
) {
  const MAX_TOTAL_TOKENS = 200_000
  const MAX_MESSAGE_TOKENS = MAX_TOTAL_TOKENS - systemTokens

  const messagesTokens = countTokensJson(messages)

  // If messages are within limits, return the original array
  if (messagesTokens <= MAX_MESSAGE_TOKENS) {
    return messages
  }

  let currentMessages: Message[] = []
  let currentTokens = countTokensJson(currentMessages)

  // Add messages from the end toward the beginning until we approach the limit
  for (let i = messages.length - 1; i >= 0; i--) {
    const message = messages[i]
    const messageTokens = countTokensJson([message])

    if (currentTokens + messageTokens <= MAX_MESSAGE_TOKENS) {
      currentMessages.unshift(message)
      currentTokens += messageTokens
    } else {
      break
    }
  }

  return currentMessages
}<|MERGE_RESOLUTION|>--- conflicted
+++ resolved
@@ -1,13 +1,7 @@
-<<<<<<< HEAD
 import { Message } from 'common/types/message'
 import { System } from '../llm-apis/claude'
 import { OpenAIMessage } from '../llm-apis/openai-api'
-=======
-import { Message } from 'common/actions'
-import { System } from '../claude'
-import { OpenAIMessage } from '../openai-api'
 import { countTokensJson } from './token-counter'
->>>>>>> 298a17bc
 
 export const messagesWithSystem = (messages: Message[], system: System) =>
   [{ role: 'system', content: system }, ...messages] as OpenAIMessage[]
