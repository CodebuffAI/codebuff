--- conflicted
+++ resolved
@@ -201,7 +201,6 @@
             })
         )
 
-<<<<<<< HEAD
         // Send usage response separately
         const usageResponse = await genUsageResponse(
           clientSessionId,
@@ -211,34 +210,17 @@
         )
 
         // Send prompt & usage data
-=======
-        const {
-          usage,
-          limit,
-          subscription_active,
-          next_quota_reset,
-          session_credits_used,
-        } = await genUsageResponse(clientSessionId, fingerprintId, userId)
->>>>>>> c02b6106
         sendAction(ws, {
           type: 'prompt-response',
           promptId,
           agentState,
           toolCalls,
           toolResults,
-<<<<<<< HEAD
           usage: usageResponse.usage,
           limit: usageResponse.limit,
           subscription_active: usageResponse.subscription_active,
           next_quota_reset: usageResponse.next_quota_reset,
           session_credits_used: usageResponse.session_credits_used,
-=======
-          usage,
-          limit,
-          subscription_active,
-          next_quota_reset,
-          session_credits_used,
->>>>>>> c02b6106
         })
         sendAction(ws, usageResponse)
       } catch (e) {
