import { WebSocket } from 'ws'
import { ClientMessage } from 'common/websockets/websocket-schema'
import { mainPrompt } from '../main-prompt'
import { ClientAction, ServerAction } from 'common/actions'
import { sendMessage } from './server'
import { isEqual } from 'lodash'
import fs from 'fs'
import path from 'path'
import { getSearchSystemPrompt } from '../system-prompt'
import { promptClaude, models } from '../claude'
<<<<<<< HEAD
import { env } from '../env.mjs'
import db from 'common/src/db'
import * as schema from 'common/db/schema'
import { eq } from 'drizzle-orm'
import { genAuthCode } from 'common/util/credentials'
import { match, P } from 'ts-pattern'
=======
>>>>>>> 143b659f

const sendAction = (ws: WebSocket, action: ServerAction) => {
  sendMessage(ws, {
    type: 'action',
    data: action,
  })
}

const onUserInput = async (
  {
    fingerprintId,
    userInputId,
    messages,
    fileContext,
    previousChanges,
  }: Extract<ClientAction, { type: 'user-input' }>,
  ws: WebSocket
) => {
  const lastMessage = messages[messages.length - 1]
  if (typeof lastMessage.content === 'string')
    console.log('Input:', lastMessage)

  try {
    const { toolCall, response, changes } = await mainPrompt(
      ws,
      messages,
      fileContext,
      fingerprintId,
      (chunk) =>
        sendAction(ws, {
          type: 'response-chunk',
          userInputId,
          chunk,
        })
    )
    const allChanges = [...previousChanges, ...changes]

    if (toolCall) {
      console.log('toolCall', toolCall.name, toolCall.input)
      sendAction(ws, {
        type: 'tool-call',
        userInputId,
        response,
        data: toolCall,
        changes: allChanges,
      })
    } else {
      console.log('response-complete')
      sendAction(ws, {
        type: 'response-complete',
        userInputId,
        response,
        changes: allChanges,
      })
    }
  } catch (e) {
    console.error('Error in mainPrompt', e)
    const response =
      e && typeof e === 'object' && 'message' in e
        ? `\n\nError: ${e.message}`
        : ''
    sendAction(ws, {
      type: 'response-chunk',
      userInputId,
      chunk: response,
    })
    setTimeout(() => {
      sendAction(ws, {
        type: 'response-complete',
        userInputId,
        response,
        changes: [],
      })
    }, 100)
  }
}

const onLoginCodeRequest = (
  { fingerprintId }: Extract<ClientAction, { type: 'login-code-request' }>,
  ws: WebSocket
): void => {
  const expiresAt = Date.now() + 5 * 60 * 1000 // 5 minutes in the future
  const authCode = genAuthCode(
    fingerprintId,
    expiresAt.toString(),
    env.NEXTAUTH_SECRET
  )
  const loginUrl = `${env.APP_URL}/login?auth_code=${fingerprintId}.${expiresAt}.${authCode}`

  sendAction(ws, {
    type: 'login-code-response',
    fingerprintId,
    loginUrl,
  })
}

const onLoginStatusRequest = async (
  { fingerprintId }: Extract<ClientAction, { type: 'login-status-request' }>,
  ws: WebSocket
) => {
  try {
    const users = await db
      .select({
        id: schema.users.id,
        email: schema.users.email,
        name: schema.users.name,
        authToken: schema.sessions.sessionToken,
        fingerprintId: schema.sessions.fingerprintId,
      })
      .from(schema.users)
      .leftJoin(schema.sessions, eq(schema.users.id, schema.sessions.userId))
      .where(eq(schema.sessions.fingerprintId, fingerprintId))

    match(users).with(
      P.array({
        authToken: P.string,
        fingerprintId: P.string,
      }),
      (users) => {
        const user = users[0]
        if (!user) return
        sendAction(ws, {
          type: 'auth-result',
          user,
          message: 'Authentication successful!',
        })
      }
    )
  } catch (e) {
    const error = e as Error
    console.error('Error in login status request', e)
    sendAction(ws, {
      type: 'auth-result',
      user: undefined,
      message: error.message,
    })
  }
}

const onCheckNpmVersion = async (
  { version }: Extract<ClientAction, { type: 'check-npm-version' }>,
  ws: WebSocket
) => {
  let latestVersion = version

  const backendPackageJsonPath = path.join(__dirname, '../../', 'package.json')
  const backendPackageJson = JSON.parse(
    fs.readFileSync(backendPackageJsonPath, 'utf-8')
  )
  latestVersion = backendPackageJson.version

  const isUpToDate = version === latestVersion
  console.log('npm version status', { clientVersion: version, latestVersion })

  sendAction(ws, {
    type: 'npm-version-status',
    isUpToDate,
    latestVersion,
  })
}

const onWarmContextCache = async (
  {
    fileContext,
    fingerprintId,
  }: Extract<ClientAction, { type: 'warm-context-cache' }>,
  ws: WebSocket
) => {
  const startTime = Date.now()
  const system = getSearchSystemPrompt(fileContext)
  await promptClaude(
    [
      {
        role: 'user',
        content: 'please respond with just a single word "manicode"',
      },
    ],
    {
      model: models.sonnet,
      system,
      userId: fingerprintId,
    }
  )
  sendAction(ws, {
    type: 'warm-context-cache-response',
  })
  console.log('Warming context cache done', Date.now() - startTime)
}

const callbacksByAction = {} as Record<
  ClientAction['type'],
  ((action: ClientAction, ws: WebSocket) => void)[]
>

export const subscribeToAction = <T extends ClientAction['type']>(
  type: T,
  callback: (action: Extract<ClientAction, { type: T }>, ws: WebSocket) => void
) => {
  callbacksByAction[type] = (callbacksByAction[type] ?? []).concat(
    callback as (action: ClientAction, ws: WebSocket) => void
  )
  return () => {
    callbacksByAction[type] = (callbacksByAction[type] ?? []).filter(
      (cb) => cb !== callback
    )
  }
}

export const onWebsocketAction = async (
  ws: WebSocket,
  msg: ClientMessage & { type: 'action' }
) => {
  const callbacks = callbacksByAction[msg.data.type] ?? []
  try {
    await Promise.all(callbacks.map((cb) => cb(msg.data, ws)))
  } catch (e) {
    console.error(
      'Got error running subscribeToAction callback',
      msg,
      e && typeof e === 'object' && 'message' in e ? e.message : e
    )
  }
}

subscribeToAction('user-input', onUserInput)
subscribeToAction('check-npm-version', onCheckNpmVersion)
subscribeToAction('warm-context-cache', onWarmContextCache)
subscribeToAction('login-code-request', onLoginCodeRequest)
subscribeToAction('login-status-request', onLoginStatusRequest)

export async function requestFiles(ws: WebSocket, filePaths: string[]) {
  return new Promise<Record<string, string | null>>((resolve) => {
    const unsubscribe = subscribeToAction('read-files-response', (action) => {
      const receivedFilePaths = Object.keys(action.files)
      if (isEqual(receivedFilePaths, filePaths)) {
        unsubscribe()
        resolve(action.files)
      }
    })
    sendAction(ws, {
      type: 'read-files',
      filePaths,
    })
  })
}

export async function requestFile(ws: WebSocket, filePath: string) {
  const files = await requestFiles(ws, [filePath])
  return files[filePath]
}<|MERGE_RESOLUTION|>--- conflicted
+++ resolved
@@ -8,15 +8,12 @@
 import path from 'path'
 import { getSearchSystemPrompt } from '../system-prompt'
 import { promptClaude, models } from '../claude'
-<<<<<<< HEAD
 import { env } from '../env.mjs'
 import db from 'common/src/db'
 import * as schema from 'common/db/schema'
 import { eq } from 'drizzle-orm'
 import { genAuthCode } from 'common/util/credentials'
 import { match, P } from 'ts-pattern'
-=======
->>>>>>> 143b659f
 
 const sendAction = (ws: WebSocket, action: ServerAction) => {
   sendMessage(ws, {
