--- conflicted
+++ resolved
@@ -1,8 +1,11 @@
 import { z } from 'zod'
 import { FileVersionSchema, ProjectFileContextSchema } from './util/file'
-import { userSchema } from './util/credentials'
 import { costModes } from './constants'
-import { AgentStateSchema, ToolResultSchema, ToolCallSchema as NewToolCallSchema } from './types/agent-state'
+import {
+  AgentStateSchema,
+  ToolResultSchema,
+  ToolCallSchema as NewToolCallSchema,
+} from './types/agent-state'
 
 const MessageContentObjectSchema = z.union([
   z.object({
@@ -73,7 +76,6 @@
 })
 export type ToolCall = z.infer<typeof ToolCallSchema>
 
-<<<<<<< HEAD
 export const CLIENT_ACTION_SCHEMA = z.discriminatedUnion('type', [
   z.object({
     type: z.literal('user-input'),
@@ -85,11 +87,6 @@
     changesAlreadyApplied: CHANGES,
     costMode: z.enum(costModes).optional().default('normal'),
   }),
-  z.object({
-    type: z.literal('read-files-response'),
-    files: z.record(z.string(), z.union([z.string(), z.null()])),
-  }),
-
   // New schema for strange-loop.
   z.object({
     type: z.literal('prompt'),
@@ -101,39 +98,21 @@
     agentState: AgentStateSchema,
     toolResults: z.array(ToolResultSchema),
   }),
-  // z.object({
-  //   type: z.literal('run-terminal-command'),
-  //   command: z.string(),
-  // }),
+  z.object({
+    type: z.literal('read-files-response'),
+    files: z.record(z.string(), z.union([z.string(), z.null()])),
+    requestId: z.string().optional(),
+  }),
   z.object({
     type: z.literal('init'),
     fingerprintId: z.string(),
     authToken: z.string().optional(),
-    // userId: z.string().optional(),
     fileContext: ProjectFileContextSchema,
   }),
   z.object({
     type: z.literal('usage'),
     fingerprintId: z.string(),
     authToken: z.string().optional(),
-  }),
-  z.object({
-    type: z.literal('login-code-request'),
-    fingerprintId: z.string(),
-    referralCode: z.string().optional(),
-  }),
-  z.object({
-    type: z.literal('login-status-request'),
-    fingerprintId: z.string(),
-    fingerprintHash: z.string(),
-  }),
-  z.object({
-    type: z.literal('clear-auth-token'),
-    authToken: z.string(),
-    fingerprintId: z.string(),
-    userId: z.string(),
-    // authToken: z.string().optional(),
-    fingerprintHash: z.string(),
   }),
   z.object({
     type: z.literal('generate-commit-message'),
@@ -144,8 +123,6 @@
 ])
 export type ClientAction = z.infer<typeof CLIENT_ACTION_SCHEMA>
 
-=======
->>>>>>> 2c0628f1
 export const UsageReponseSchema = z.object({
   type: z.literal('usage-response'),
   usage: z.number(),
@@ -184,7 +161,6 @@
     }).partial()
   )
 
-<<<<<<< HEAD
 // New schema for strange-loop.
 export const PromptResponseSchema = z
   .object({
@@ -201,45 +177,6 @@
 export type PromptResponse = z.infer<typeof PromptResponseSchema>
 
 export const SERVER_ACTION_SCHEMA = z.discriminatedUnion('type', [
-=======
-export const CLIENT_ACTION_SCHEMA = z.discriminatedUnion('type', [
-  z.object({
-    type: z.literal('user-input'),
-    fingerprintId: z.string(),
-    authToken: z.string().optional(),
-    userInputId: z.string(),
-    messages: z.array(MessageSchema),
-    fileContext: ProjectFileContextSchema,
-    changesAlreadyApplied: CHANGES,
-    costMode: z.enum(costModes).optional().default('normal'),
-  }),
->>>>>>> 2c0628f1
-  z.object({
-    type: z.literal('read-files-response'),
-    files: z.record(z.string(), z.union([z.string(), z.null()])),
-    requestId: z.string().optional(),
-  }),
-  z.object({
-    type: z.literal('init'),
-    fingerprintId: z.string(),
-    authToken: z.string().optional(),
-    fileContext: ProjectFileContextSchema,
-  }),
-  z.object({
-    type: z.literal('usage'),
-    fingerprintId: z.string(),
-    authToken: z.string().optional(),
-  }),
-  z.object({
-    type: z.literal('generate-commit-message'),
-    fingerprintId: z.string(),
-    authToken: z.string().optional(),
-    stagedChanges: z.string(),
-  }),
-])
-export type ClientAction = z.infer<typeof CLIENT_ACTION_SCHEMA>
-
-export const SERVER_ACTION_SCHEMA = z.discriminatedUnion('type', [
   z.object({
     type: z.literal('response-chunk'),
     userInputId: z.string(),
