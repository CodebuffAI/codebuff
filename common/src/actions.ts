import { z } from 'zod'

import { costModes } from './constants'
import {
  AgentStateSchema,
  ToolCallSchema as NewToolCallSchema,
  ToolResultSchema,
} from './types/agent-state'
import { GrantTypeValues } from './types/grant'
import { FileVersionSchema, ProjectFileContextSchema } from './util/file'

export const FileChangeSchema = z.object({
  type: z.enum(['patch', 'file']),
  path: z.string(),
  content: z.string(),
})
export type FileChange = z.infer<typeof FileChangeSchema>
export const CHANGES = z.array(FileChangeSchema)
export type FileChanges = z.infer<typeof CHANGES>

export const ToolCallSchema = z.object({
  name: z.string(),
  id: z.string(),
  input: z.record(z.string(), z.any()),
})
export type ToolCall = z.infer<typeof ToolCallSchema>

export const CLIENT_ACTION_SCHEMA = z.discriminatedUnion('type', [
  z.object({
    type: z.literal('prompt'),
    promptId: z.string(),
    prompt: z.string().or(z.undefined()),
    fingerprintId: z.string(),
    authToken: z.string().optional(),
    costMode: z.enum(costModes).optional().default('normal'),
    agentState: AgentStateSchema,
    toolResults: z.array(ToolResultSchema),
    model: z.string().optional(),
    cwd: z.string().optional(),
<<<<<<< HEAD
    repositoryUrl: z.string().optional(),
=======
    repoName: z.string().optional(),
>>>>>>> 2a9d0e14
  }),
  z.object({
    type: z.literal('read-files-response'),
    files: z.record(z.string(), z.union([z.string(), z.null()])),
    requestId: z.string().optional(),
  }),
  z.object({
    type: z.literal('init'),
    fingerprintId: z.string(),
    authToken: z.string().optional(),
    fileContext: ProjectFileContextSchema,
  }),
  z.object({
    type: z.literal('generate-commit-message'),
    fingerprintId: z.string(),
    authToken: z.string().optional(),
    stagedChanges: z.string(),
  }),
])
export type ClientAction = z.infer<typeof CLIENT_ACTION_SCHEMA>

export const UsageReponseSchema = z.object({
  type: z.literal('usage-response'),
  usage: z.number(),
  remainingBalance: z.number(),
  balanceBreakdown: z
    .record(
      z.enum([GrantTypeValues[0], ...GrantTypeValues.slice(1)]),
      z.number()
    )
    .optional(),
  next_quota_reset: z.coerce.date().nullable(),
  autoTopupAdded: z.number().optional(),
})
export type UsageResponse = z.infer<typeof UsageReponseSchema>

export const InitResponseSchema = z
  .object({
    type: z.literal('init-response'),
  })
  .merge(
    UsageReponseSchema.omit({
      type: true,
    })
  )
export type InitResponse = z.infer<typeof InitResponseSchema>

export const ResponseCompleteSchema = z
  .object({
    type: z.literal('response-complete'),
    userInputId: z.string(),
    response: z.string(),
    changes: CHANGES,
    changesAlreadyApplied: CHANGES,
    addedFileVersions: z.array(FileVersionSchema),
    resetFileVersions: z.boolean(),
  })
  .merge(
    UsageReponseSchema.omit({
      type: true,
    }).partial()
  )

export const MessageCostResponseSchema = z.object({
  type: z.literal('message-cost-response'),
  promptId: z.string(),
  credits: z.number(),
})
export type MessageCostResponse = z.infer<typeof MessageCostResponseSchema>

export const PromptResponseSchema = z.object({
  type: z.literal('prompt-response'),
  promptId: z.string(),
  agentState: AgentStateSchema,
  toolCalls: z.array(NewToolCallSchema),
  toolResults: z.array(ToolResultSchema),
})
export type PromptResponse = z.infer<typeof PromptResponseSchema>

export const SERVER_ACTION_SCHEMA = z.discriminatedUnion('type', [
  z.object({
    type: z.literal('response-chunk'),
    userInputId: z.string(),
    chunk: z.string(),
  }),
  ResponseCompleteSchema,
  PromptResponseSchema,
  z.object({
    type: z.literal('read-files'),
    filePaths: z.array(z.string()),
    requestId: z.string(),
  }),
  z.object({
    type: z.literal('tool-call'),
    userInputId: z.string(),
    response: z.string(),
    data: ToolCallSchema,
    changes: CHANGES,
    changesAlreadyApplied: CHANGES,
    addedFileVersions: z.array(FileVersionSchema),
    resetFileVersions: z.boolean(),
  }),
  z.object({
    type: z.literal('terminal-command-result'),
    userInputId: z.string(),
    result: z.string(),
  }),
  z.object({
    type: z.literal('npm-version-status'),
    isUpToDate: z.boolean(),
    latestVersion: z.string(),
  }),
  InitResponseSchema,
  UsageReponseSchema,
  MessageCostResponseSchema,
  z.object({
    type: z.literal('action-error'),
    message: z.string(),
    error: z.string().optional(),
    remainingBalance: z.number().optional(),
  }),
  z.object({
    type: z.literal('commit-message-response'),
    commitMessage: z.string(),
  }),
  z.object({
    // The server is imminently going to shutdown, and the client should reconnect
    type: z.literal('request-reconnect'),
  }),
])

export type ServerAction = z.infer<typeof SERVER_ACTION_SCHEMA><|MERGE_RESOLUTION|>--- conflicted
+++ resolved
@@ -37,11 +37,8 @@
     toolResults: z.array(ToolResultSchema),
     model: z.string().optional(),
     cwd: z.string().optional(),
-<<<<<<< HEAD
     repositoryUrl: z.string().optional(),
-=======
     repoName: z.string().optional(),
->>>>>>> 2a9d0e14
   }),
   z.object({
     type: z.literal('read-files-response'),
