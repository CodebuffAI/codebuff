--- conflicted
+++ resolved
@@ -14,13 +14,10 @@
   TERMINAL_COMMAND_COMPLETED = 'cli.terminal_command_completed',
   MALFORMED_PROMPT_RESPONSE = 'cli.malformed_prompt_response',
   USER_INPUT_COMPLETE = 'cli.user_input_complete',
-<<<<<<< HEAD
-=======
   UPDATE_CODEBUFF_FAILED = 'cli.update_codebuff_failed',
   SLASH_MENU_ACTIVATED = 'cli.slash_menu_activated',
   SLASH_COMMAND_USED = 'cli.slash_command_used',
   INVALID_COMMAND = 'cli.invalid_command',
->>>>>>> ffa4e37c
 
   // Backend
   USER_INPUT = 'backend.user_input',
