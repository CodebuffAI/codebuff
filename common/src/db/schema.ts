import { SQL, sql } from 'drizzle-orm'
import {
  boolean,
  index,
  integer,
  jsonb,
  numeric,
  pgEnum,
  pgTable,
  primaryKey,
  text,
  timestamp,
} from 'drizzle-orm/pg-core'
import type { AdapterAccount } from 'next-auth/adapters'
import { GrantTypeValues } from '../types/grant'
import { ReferralStatusValues } from '../types/referral'

export const ReferralStatus = pgEnum('referral_status', [
  ReferralStatusValues[0],
  ...ReferralStatusValues.slice(1),
])

export const apiKeyTypeEnum = pgEnum('api_key_type', [
  'anthropic',
  'gemini',
  'openai',
])

export const grantTypeEnum = pgEnum('grant_type', [
  GrantTypeValues[0],
  ...GrantTypeValues.slice(1),
])
export type GrantType = (typeof grantTypeEnum.enumValues)[number]

export const user = pgTable('user', {
  id: text('id')
    .primaryKey()
    .$defaultFn(() => crypto.randomUUID()),
  name: text('name'),
  email: text('email').unique().notNull(),
  password: text('password'),
  emailVerified: timestamp('emailVerified', { mode: 'date' }),
  image: text('image'),
  stripe_customer_id: text('stripe_customer_id').unique(),
  stripe_price_id: text('stripe_price_id'),
  next_quota_reset: timestamp('next_quota_reset', { mode: 'date' }).default(
    sql<Date>`now() + INTERVAL '1 month'`
  ),
  created_at: timestamp('created_at', { mode: 'date' }).notNull().defaultNow(),
  referral_code: text('referral_code')
    .unique()
    .default(sql`'ref-' || gen_random_uuid()`),
  referral_limit: integer('referral_limit').notNull().default(5),
  discord_id: text('discord_id').unique(),
  handle: text('handle').unique(),
  auto_topup_enabled: boolean('auto_topup_enabled').notNull().default(false),
  auto_topup_threshold: integer('auto_topup_threshold'),
  auto_topup_amount: integer('auto_topup_amount'),
})

export const account = pgTable(
  'account',
  {
    userId: text('userId')
      .notNull()
      .references(() => user.id, { onDelete: 'cascade' }),
    type: text('type').$type<AdapterAccount['type']>().notNull(),
    provider: text('provider').notNull(),
    providerAccountId: text('providerAccountId').notNull(),
    refresh_token: text('refresh_token'),
    access_token: text('access_token'),
    expires_at: integer('expires_at'),
    token_type: text('token_type'),
    scope: text('scope'),
    id_token: text('id_token'),
    session_state: text('session_state'),
  },
  (account) => [
    primaryKey({
      columns: [account.provider, account.providerAccountId],
    }),
  ]
)

export const creditLedger = pgTable(
  'credit_ledger',
  {
    operation_id: text('operation_id').primaryKey(),
    user_id: text('user_id')
      .notNull()
      .references(() => user.id, { onDelete: 'cascade' }),
    principal: integer('principal').notNull(),
    balance: integer('balance').notNull(),
    type: grantTypeEnum('type').notNull(),
    description: text('description'),
    priority: integer('priority').notNull(),
    expires_at: timestamp('expires_at', { mode: 'date', withTimezone: true }),
    created_at: timestamp('created_at', { mode: 'date', withTimezone: true })
      .notNull()
      .defaultNow(),
    org_id: text('org_id').references(() => org.id, { onDelete: 'cascade' }),
  },
  (table) => ({
    idx_credit_ledger_active_balance: index('idx_credit_ledger_active_balance')
      .on(
        table.user_id,
        table.balance,
        table.expires_at,
        table.priority,
        table.created_at
      )
      .where(sql`${table.balance} != 0 AND ${table.expires_at} IS NULL`),
    idx_credit_ledger_org: index('idx_credit_ledger_org').on(table.org_id),
  })
)

export const syncFailure = pgTable(
  'sync_failure',
  {
    id: text('id').primaryKey(),
    provider: text('provider').notNull(),
    created_at: timestamp('created_at', {
      mode: 'date',
      withTimezone: true,
    })
      .notNull()
      .defaultNow(),
    last_attempt_at: timestamp('last_attempt_at', {
      mode: 'date',
      withTimezone: true,
    })
      .notNull()
      .defaultNow(),
    retry_count: integer('retry_count').notNull().default(1),
    last_error: text('last_error').notNull(),
  },
  (table) => ({
    idx_sync_failure_retry: index('idx_sync_failure_retry')
      .on(table.retry_count, table.last_attempt_at)
      .where(sql`${table.retry_count} < 5`),
  })
)

export const referral = pgTable(
  'referral',
  {
    referrer_id: text('referrer_id')
      .notNull()
      .references(() => user.id),
    referred_id: text('referred_id')
      .notNull()
      .references(() => user.id),
    status: ReferralStatus('status').notNull().default('pending'),
    credits: integer('credits').notNull(),
    created_at: timestamp('created_at', { mode: 'date' })
      .notNull()
      .defaultNow(),
    completed_at: timestamp('completed_at', { mode: 'date' }),
  },
  (table) => [primaryKey({ columns: [table.referrer_id, table.referred_id] })]
)

export const fingerprint = pgTable('fingerprint', {
  id: text('id').primaryKey(),
  sig_hash: text('sig_hash'),
  created_at: timestamp('created_at', { mode: 'date' }).notNull().defaultNow(),
})

export const message = pgTable(
  'message',
  {
    id: text('id').primaryKey(),
    finished_at: timestamp('finished_at', { mode: 'date' }).notNull(),
    client_id: text('client_id').notNull(),
    client_request_id: text('client_request_id').notNull(),
    model: text('model').notNull(),
    request: jsonb('request').notNull(),
    lastMessage: jsonb('last_message').generatedAlwaysAs(
      (): SQL => sql`${message.request} -> -1`
    ),
    response: jsonb('response').notNull(),
    input_tokens: integer('input_tokens').notNull().default(0),
    // Always going to be 0 if using OpenRouter
    cache_creation_input_tokens: integer('cache_creation_input_tokens')
      .notNull()
      .default(0),
    cache_read_input_tokens: integer('cache_read_input_tokens')
      .notNull()
      .default(0),
    output_tokens: integer('output_tokens').notNull(),
    cost: numeric('cost', { precision: 100, scale: 20 }).notNull(),
    credits: integer('credits').notNull(),
    latency_ms: integer('latency_ms'),
    user_id: text('user_id').references(() => user.id, { onDelete: 'cascade' }),
    fingerprint_id: text('fingerprint_id')
      .references(() => fingerprint.id, { onDelete: 'cascade' })
      .notNull(),
    org_id: text('org_id').references(() => org.id, { onDelete: 'cascade' }),
    repo_url: text('repo_url'),
  },
  (table) => [
    index('message_fingerprint_id_idx').on(table.fingerprint_id),
    index('message_user_id_idx').on(table.user_id),
    index('message_finished_at_user_id_idx').on(
      table.finished_at,
      table.user_id
    ),
    index('message_org_id_idx').on(table.org_id),
    index('message_org_id_finished_at_idx').on(table.org_id, table.finished_at),
  ]
)

export const session = pgTable('session', {
  sessionToken: text('sessionToken').notNull().primaryKey(),
  userId: text('userId')
    .notNull()
    .references(() => user.id, { onDelete: 'cascade' }),
  expires: timestamp('expires', { mode: 'date' }).notNull(),
  fingerprint_id: text('fingerprint_id').references(() => fingerprint.id),
})

export const verificationToken = pgTable(
  'verificationToken',
  {
    identifier: text('identifier').notNull(),
    token: text('token').notNull(),
    expires: timestamp('expires', { mode: 'date' }).notNull(),
  },
  (vt) => [primaryKey({ columns: [vt.identifier, vt.token] })]
)

export const encryptedApiKeys = pgTable(
  'encrypted_api_keys',
  {
    user_id: text('user_id')
      .notNull()
      .references(() => user.id, { onDelete: 'cascade' }),
    type: apiKeyTypeEnum('type').notNull(),
    api_key: text('api_key').notNull(),
  },
  (table) => ({
    pk: primaryKey({ columns: [table.user_id, table.type] }),
  })
)

// Organization tables
export const orgRoleEnum = pgEnum('org_role', ['owner', 'admin', 'member'])

export const org = pgTable('org', {
  id: text('id')
    .primaryKey()
    .$defaultFn(() => crypto.randomUUID()),
  name: text('name').notNull(),
  slug: text('slug').unique().notNull(),
  description: text('description'),
  owner_id: text('owner_id')
    .notNull()
    .references(() => user.id, { onDelete: 'cascade' }),
  stripe_customer_id: text('stripe_customer_id').unique(),
  stripe_subscription_id: text('stripe_subscription_id'),
  current_period_start: timestamp('current_period_start', {
    mode: 'date',
    withTimezone: true,
  }),
  current_period_end: timestamp('current_period_end', {
    mode: 'date',
    withTimezone: true,
  }),
  auto_topup_enabled: boolean('auto_topup_enabled').notNull().default(false),
  auto_topup_threshold: integer('auto_topup_threshold').notNull(),
  auto_topup_amount: integer('auto_topup_amount').notNull(),
  credit_limit: integer('credit_limit'),
  billing_alerts: boolean('billing_alerts').notNull().default(true),
  usage_alerts: boolean('usage_alerts').notNull().default(true),
  weekly_reports: boolean('weekly_reports').notNull().default(false),
  created_at: timestamp('created_at', { mode: 'date', withTimezone: true })
    .notNull()
    .defaultNow(),
  updated_at: timestamp('updated_at', { mode: 'date', withTimezone: true })
    .notNull()
    .defaultNow(),
})

export const orgMember = pgTable(
  'org_member',
  {
    org_id: text('org_id')
      .notNull()
      .references(() => org.id, { onDelete: 'cascade' }),
    user_id: text('user_id')
      .notNull()
      .references(() => user.id, { onDelete: 'cascade' }),
    role: orgRoleEnum('role').notNull(),
    joined_at: timestamp('joined_at', { mode: 'date', withTimezone: true })
      .notNull()
      .defaultNow(),
  },
  (table) => [primaryKey({ columns: [table.org_id, table.user_id] })]
)

export const orgRepo = pgTable(
  'org_repo',
  {
    id: text('id')
      .primaryKey()
      .$defaultFn(() => crypto.randomUUID()),
    org_id: text('org_id')
      .notNull()
      .references(() => org.id, { onDelete: 'cascade' }),
    repo_url: text('repo_url').notNull(),
    repo_name: text('repo_name').notNull(),
    repo_owner: text('repo_owner'),
    approved_by: text('approved_by')
      .notNull()
      .references(() => user.id),
    approved_at: timestamp('approved_at', { mode: 'date', withTimezone: true })
      .notNull()
      .defaultNow(),
    is_active: boolean('is_active').notNull().default(true),
  },
  (table) => [
    index('idx_org_repo_active').on(table.org_id, table.is_active),
    // Unique constraint on org + repo URL
    index('idx_org_repo_unique').on(table.org_id, table.repo_url),
  ]
)

export const orgInvite = pgTable(
  'org_invite',
  {
    id: text('id')
      .primaryKey()
      .$defaultFn(() => crypto.randomUUID()),
    org_id: text('org_id')
      .notNull()
      .references(() => org.id, { onDelete: 'cascade' }),
    email: text('email').notNull(),
    role: orgRoleEnum('role').notNull(),
    token: text('token').notNull().unique(),
    invited_by: text('invited_by')
      .notNull()
      .references(() => user.id),
    expires_at: timestamp('expires_at', {
      mode: 'date',
      withTimezone: true,
    }).notNull(),
    created_at: timestamp('created_at', { mode: 'date', withTimezone: true })
      .notNull()
      .defaultNow(),
    accepted_at: timestamp('accepted_at', { mode: 'date', withTimezone: true }),
    accepted_by: text('accepted_by').references(() => user.id),
  },
  (table) => ({
    idx_org_invite_token: index('idx_org_invite_token').on(table.token),
    idx_org_invite_email: index('idx_org_invite_email').on(
      table.org_id,
      table.email
    ),
    idx_org_invite_expires: index('idx_org_invite_expires').on(
      table.expires_at
    ),
  })
)

export const orgFeature = pgTable(
  'org_feature',
  {
    org_id: text('org_id')
      .notNull()
      .references(() => org.id, { onDelete: 'cascade' }),
    feature: text('feature').notNull(),
    config: jsonb('config'),
    is_active: boolean('is_active').notNull().default(true),
    created_at: timestamp('created_at', { mode: 'date', withTimezone: true })
      .notNull()
      .defaultNow(),
    updated_at: timestamp('updated_at', { mode: 'date', withTimezone: true })
      .notNull()
      .defaultNow(),
  },
  (table) => [
    primaryKey({ columns: [table.org_id, table.feature] }),
    index('idx_org_feature_active').on(table.org_id, table.is_active),
  ]
)

export type GitEvalMetadata = {
  numCases?: number // Number of eval cases successfully run (total)
  avgScore?: number // Average score across all cases
  avgCompletion?: number // Average completion across all cases
  avgEfficiency?: number // Average efficiency across all cases
  avgCodeQuality?: number // Average code quality across all cases
  avgDuration?: number // Average duration across all cases
  suite?: string // Name of the repo (eg: codebuff, manifold)
  avgTurns?: number // Average number of user turns across all cases
}

// Request type for the insert API
export interface GitEvalResultRequest {
  cost_mode?: string
  reasoner_model?: string
  agent_model?: string
  metadata?: GitEvalMetadata
  cost?: number
}

export const gitEvalResults = pgTable('git_eval_results', {
  id: text('id')
    .primaryKey()
    .$defaultFn(() => crypto.randomUUID()),
  cost_mode: text('cost_mode'),
  reasoner_model: text('reasoner_model'),
  agent_model: text('agent_model'),
  metadata: jsonb('metadata'), // GitEvalMetadata
  cost: integer('cost').notNull().default(0),
  is_public: boolean('is_public').notNull().default(false),
  created_at: timestamp('created_at', { mode: 'date', withTimezone: true })
    .notNull()
    .defaultNow(),
})

// Agent Store tables
export const publisher = pgTable('publisher', {
<<<<<<< HEAD
  id: text('id').primaryKey(), // user-selectable id
=======
  id: text('id')
    .primaryKey()
    .notNull()
    .$defaultFn(() => crypto.randomUUID()),
  slug: text('slug').unique().notNull(), // for store reference
>>>>>>> bb7748c3
  name: text('name').notNull(),
  email: text('email'), // optional, for support
  verified: boolean('verified').notNull().default(false),
  bio: text('bio'),
  avatar_url: text('avatar_url'),
  user_id: text('user_id')
    .notNull()
    .references(() => user.id, { onDelete: 'cascade' }),
  created_at: timestamp('created_at', { mode: 'date', withTimezone: true })
    .notNull()
    .defaultNow(),
  updated_at: timestamp('updated_at', { mode: 'date', withTimezone: true })
    .notNull()
    .defaultNow(),
})

export const agentTemplate = pgTable(
  'agent_template',
  {
    id: text('id')
      .notNull()
      .$defaultFn(() => crypto.randomUUID()),
    version: text('version').notNull(), // Semantic version e.g., '1.0.0'
    publisher_id: text('publisher_id')
      .notNull()
      .references(() => publisher.id),
    major: integer('major').generatedAlwaysAs(
      (): SQL =>
        sql`CAST(SPLIT_PART(${agentTemplate.version}, '.', 1) AS INTEGER)`
    ),
    minor: integer('minor').generatedAlwaysAs(
      (): SQL =>
        sql`CAST(SPLIT_PART(${agentTemplate.version}, '.', 2) AS INTEGER)`
    ),
    patch: integer('patch').generatedAlwaysAs(
      (): SQL =>
        sql`CAST(SPLIT_PART(${agentTemplate.version}, '.', 3) AS INTEGER)`
    ),
    template: jsonb('template').notNull(), // All agentTemplate details
    created_at: timestamp('created_at', { mode: 'date', withTimezone: true })
      .notNull()
      .defaultNow(),
    updated_at: timestamp('updated_at', { mode: 'date', withTimezone: true })
      .notNull()
      .defaultNow(),
  },
  (table) => [
    primaryKey({ columns: [table.id, table.version] }),
    index('idx_agent_template_publisher').on(table.publisher_id),
  ]
)<|MERGE_RESOLUTION|>--- conflicted
+++ resolved
@@ -421,15 +421,7 @@
 
 // Agent Store tables
 export const publisher = pgTable('publisher', {
-<<<<<<< HEAD
-  id: text('id').primaryKey(), // user-selectable id
-=======
-  id: text('id')
-    .primaryKey()
-    .notNull()
-    .$defaultFn(() => crypto.randomUUID()),
-  slug: text('slug').unique().notNull(), // for store reference
->>>>>>> bb7748c3
+  id: text('id').primaryKey().notNull(), // user-selectable id
   name: text('name').notNull(),
   email: text('email'), // optional, for support
   verified: boolean('verified').notNull().default(false),
