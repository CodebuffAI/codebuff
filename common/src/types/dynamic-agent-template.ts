import { z } from 'zod'
import { ALLOWED_MODEL_PREFIXES, models } from '../constants'
<<<<<<< HEAD
import { toolNames } from '../tools/constants'
=======
import { toolNames } from '../constants/tools'
import type { AgentConfig } from '../templates/agent-template'
>>>>>>> 9010df86

// Filter models to only include those that begin with allowed prefixes
const filteredModels = Object.values(models).filter((model) =>
  ALLOWED_MODEL_PREFIXES.some((prefix) => model.startsWith(prefix))
)

if (filteredModels.length === 0) {
  throw new Error('No valid models found with allowed prefixes')
}

// Simplified JSON Schema definition - supports object schemas with nested properties
const JsonSchemaSchema: z.ZodType<any> = z.lazy(() =>
  z
    .object({
      type: z.literal('object'),
      description: z.string().optional(),
      properties: z
        .record(
          JsonSchemaSchema.or(
            z
              .object({
                type: z.enum([
                  'string',
                  'number',
                  'integer',
                  'boolean',
                  'array',
                ]),
                description: z.string().optional(),
                enum: z.array(z.any()).optional(),
              })
              .passthrough()
          )
        )
        .optional(),
      required: z.array(z.string()).optional(),
    })
    .passthrough()
)

// Schema for the combined inputSchema object
const InputSchemaObjectSchema = z
  .object({
    prompt: z
      .object({ type: z.literal('string'), description: z.string().optional() })
      .optional(), // Optional JSON schema for prompt validation
    params: JsonSchemaSchema.optional(), // Optional JSON schema for params validation
  })
  .optional()

// Schema for prompt fields that can be either a string or a path reference
const PromptFieldSchema = z.union([
  z.string(), // Direct string content
  z.object({ path: z.string() }), // Path reference to external file
])
export type PromptField = z.infer<typeof PromptFieldSchema>

// Schema for validating handleSteps function signature
const HandleStepsSchema = z
  .function()
  .args(
    z.object({
      agentState: z.object({
        agentId: z.string(),
        parentId: z.string(),
        messageHistory: z.array(z.any()),
      }),
      prompt: z.string().optional(),
      params: z.any().optional(),
    })
  )
  .returns(z.any())
  .optional()

// Validates the Typescript template file.
export const DynamicAgentConfigSchema = z.object({
  id: z.string(), // The unique identifier for this agent
  version: z.string().optional(),

  // Required fields for new agents
  displayName: z.string(),
  model: z.string(),

  // Tools and subagents
  toolNames: z
    .array(z.enum(toolNames))
    .optional()
    .default([])
    .refine(
      (tools) => {
        if (!tools) return true
        const validToolNames = toolNames as readonly string[]
        const invalidTools = tools.filter(
          (tool) => !validToolNames.includes(tool)
        )
        return invalidTools.length === 0
      },
      (tools) => {
        if (!tools) return { message: 'Tools array is undefined' }
        const validToolNames = toolNames as readonly string[]
        const invalidTools = tools.filter(
          (tool) => !validToolNames.includes(tool)
        )
        return {
          message: `Invalid tool names: ${invalidTools.join(', ')}. Available tools: ${toolNames.join(', ')}`,
        }
      }
    ),
  subagents: z.array(z.string()).optional().default([]),

  // Input and output
  inputSchema: InputSchemaObjectSchema,
  includeMessageHistory: z.boolean().default(true),
  outputMode: z
    .enum(['last_message', 'all_messages', 'json'])
    .default('last_message'), // Will be overridden to 'json' if outputSchema is present
  outputSchema: JsonSchemaSchema.optional(), // Optional JSON schema for output validation

  // Prompts
  parentPrompt: z.string().optional(),
  systemPrompt: z.string().optional(),
  instructionsPrompt: z.string().optional(),
  stepPrompt: z.string(),
  // NOTE: Removed from AgentConfig. If there's a need, can be added back or else removed entirely.
  parentInstructions: z.record(z.string(), z.string()).optional(),

  // Optional generator function for programmatic agents
  handleSteps: HandleStepsSchema,
})
export type DynamicAgentConfig = z.input<typeof DynamicAgentConfigSchema>
export type DynamicAgentConfigParsed = z.infer<typeof DynamicAgentConfigSchema>

// Checks that the AgentConfig and DynamicAgentConfig types are compatible
// NOTE TO LLM: Don't remove these lines!
const _typecheck: AgentConfig = {} as DynamicAgentConfig
const _typecheck2: DynamicAgentConfig = {} as AgentConfig

export const DynamicAgentTemplateSchema = DynamicAgentConfigSchema.extend({
  systemPrompt: z.string(),
  instructionsPrompt: z.string(),
  stepPrompt: z.string(),
  handleSteps: z.string().optional(), // Converted to string after processing
})
  .refine(
    (data) => {
      // If outputSchema is provided, outputMode must be 'json' or undefined (will default to 'json')
      if (data.outputSchema && data.outputMode && data.outputMode !== 'json') {
        return false
      }
      return true
    },
    {
      message:
        "outputSchema can only be used with outputMode 'json'. Remove outputMode or set it to 'json'.",
      path: ['outputMode'],
    }
  )
  .refine(
    (data) => {
      // If outputMode is 'json', 'set_output' tool must be included
      if (
        data.outputMode === 'json' &&
        !data.toolNames.includes('set_output')
      ) {
        return false
      }
      return true
    },
    {
      message:
        "outputMode 'json' requires the 'set_output' tool. Add 'set_output' to toolNames.",
      path: ['toolNames'],
    }
  )
export type DynamicAgentTemplate = z.infer<typeof DynamicAgentTemplateSchema><|MERGE_RESOLUTION|>--- conflicted
+++ resolved
@@ -1,11 +1,7 @@
 import { z } from 'zod'
 import { ALLOWED_MODEL_PREFIXES, models } from '../constants'
-<<<<<<< HEAD
 import { toolNames } from '../tools/constants'
-=======
-import { toolNames } from '../constants/tools'
 import type { AgentConfig } from '../templates/agent-template'
->>>>>>> 9010df86
 
 // Filter models to only include those that begin with allowed prefixes
 const filteredModels = Object.values(models).filter((model) =>
