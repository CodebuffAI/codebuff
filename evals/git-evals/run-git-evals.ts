--- conflicted
+++ resolved
@@ -3,32 +3,25 @@
 import path from 'path'
 
 import { disableLiveUserInputCheck } from '@codebuff/backend/live-user-inputs'
+import { API_KEY_ENV_VAR } from '@codebuff/common/constants'
 import { withTimeout } from '@codebuff/common/util/promise'
 import { generateCompactId } from '@codebuff/common/util/string'
+import { getUserCredentials } from '@codebuff/npm-app/credentials'
 import { cloneDeep } from 'lodash'
 import pLimit from 'p-limit'
-import { getUserCredentials } from '@codebuff/npm-app/credentials'
 
 import { resetRepoToCommit } from '../scaffolding'
-<<<<<<< HEAD
-import { createInitialSessionState, TEST_REPOS_DIR } from '../test-setup'
-=======
 import { createInitialSessionState } from '../test-setup'
 import { judgeEvalRun } from './judge-git-eval'
->>>>>>> b3f86647
+import { getNextEvalPrompt } from './prompting-agent'
 import { ClaudeRunner } from './runners/claude'
 import { CodebuffRunner } from './runners/codebuff'
 import { extractRepoNameFromUrl, setupTestRepo } from './setup-test-repo'
-import { AgentDecisionSchema } from './types'
-<<<<<<< HEAD
-import { judgeEvalRun } from './judge-git-eval'
-import { getNextEvalPrompt } from './prompting-agent'
-=======
->>>>>>> b3f86647
+import { CodebuffClient } from '../../sdk/src/client'
 
 import type { AgentStep } from '../scaffolding'
 import type { Runner } from './runners/runner'
-import type {
+import type { AgentDecisionSchema ,
   AgentDecision,
   CodebuffTrace,
   EvalCommit,
@@ -38,12 +31,7 @@
   EvalData,
 } from './types'
 import type { ChildProcess } from 'child_process'
-<<<<<<< HEAD
-import { CodebuffClient } from '../../sdk/src/client'
-import { API_KEY_ENV_VAR } from '@codebuff/common/constants'
-=======
 import type { z } from 'zod/v4'
->>>>>>> b3f86647
 
 disableLiveUserInputCheck()
 
