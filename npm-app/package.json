{
<<<<<<< HEAD
  "name": "codecane",
  "version": "1.0.203",
=======
  "name": "codebuff",
  "version": "1.0.180",
>>>>>>> 52487c3e
  "description": "AI dev assistant",
  "license": "MIT",
  "main": "dist/index.js",
  "types": "dist/index.d.ts",
  "bin": {
    "codecane": "dist/index.js"
  },
  "scripts": {
    "prebuild": "bun run with-env -- bun clean && cd ../common && bun run build && cd ../packages/code-map && bun run build",
    "build": "tsc && tsc-alias",
    "postbuild": "mkdir -p dist/common && cp -r ../common/dist/* dist/common && mkdir -p dist/code-map && cp -r ../packages/code-map/dist/* dist/code-map && tsc-alias",
    "clean": "rm -rf dist && (rm tsconfig.tsbuildinfo || true)",
    "prepublishOnly": "bun run build && bun run clean-package.js",
    "postpublish": "echo \"const fs=require('fs');fs.copyFileSync('temp.package.json','package.json');fs.unlinkSync('temp.package.json');\" | bun run -",
    "format": "prettier --write \"**/*.{ts,tsx,json,md}\"",
    "test": "jest",
    "start-js": "bun run with-env -- node dist/index.js ..",
    "start": "bun run with-env -- ts-node src/index.ts .. --git stage",
    "start-dir": "bun run with-env -- ts-node src/index.ts",
    "with-env": "env-cmd -f ./loadEnv.js",
    "start-manifold": "bun run with-env -- ts-node src/index.ts ../../manifold",
    "start-litestar": "bun run with-env -- ts-node src/index.ts ../test/__mock-projects__/litestar",
    "start-jpcsp": "bun run with-env -- ts-node src/index.ts ../test/__mock-projects__/jpcsp",
    "start-vscode": "bun run with-env -- ts-node src/index.ts ../test/__mock-projects__/vscode",
    "start-nushell": "bun run with-env -- ts-node src/index.ts ../test/__mock-projects__/nushell",
    "start-prod": "bun run with-env -- ts-node src/index.ts",
    "typecheck-this-package": "tsc --noEmit && tsc-alias",
    "typecheck": "bun run --cwd ../common build && bun run --cwd ../packages/code-map build && bun run typecheck-this-package"
  },
  "files": [
    "dist",
    "README.md"
  ],
  "engines": {
    "node": ">=18"
  },
  "dependencies": {
    "@types/diff": "5.2.1",
    "@vscode/ripgrep": "1.15.9",
    "axios": "1.7.4",
    "diff": "5.2.0",
    "env-cmd": "^10.1.0",
    "ignore": "5.3.2",
    "isomorphic-git": "^1.29.0",
    "lodash": "*",
    "nanoid": "5.0.7",
    "picocolors": "1.1.0",
    "puppeteer-core": "^24.2.0",
    "systeminformation": "5.23.4",
    "tree-sitter": "0.21.1",
    "tree-sitter-c": "0.23.0",
    "tree-sitter-c-sharp": "0.23.0",
    "tree-sitter-cpp": "0.23.0",
    "tree-sitter-go": "0.23.1",
    "tree-sitter-java": "0.23.2",
    "tree-sitter-javascript": "0.23.0",
    "tree-sitter-php": "0.23.2",
    "tree-sitter-python": "0.23.2",
    "tree-sitter-ruby": "0.23.0",
    "tree-sitter-rust": "0.23.0",
    "tree-sitter-typescript": "0.23.0",
    "ts-pattern": "5.3.1",
    "ws": "8.18.0",
    "zod": "3.23.8"
  },
  "optionalDependencies": {
    "@homebridge/node-pty-prebuilt-multiarch": "0.12.0-beta.5"
  },
  "trustedDependencies": [
    "@homebridge/node-pty-prebuilt-multiarch",
    "@vscode/ripgrep"
  ]
}<|MERGE_RESOLUTION|>--- conflicted
+++ resolved
@@ -1,17 +1,12 @@
 {
-<<<<<<< HEAD
-  "name": "codecane",
-  "version": "1.0.203",
-=======
   "name": "codebuff",
   "version": "1.0.180",
->>>>>>> 52487c3e
   "description": "AI dev assistant",
   "license": "MIT",
   "main": "dist/index.js",
   "types": "dist/index.d.ts",
   "bin": {
-    "codecane": "dist/index.js"
+    "codebuff": "dist/index.js"
   },
   "scripts": {
     "prebuild": "bun run with-env -- bun clean && cd ../common && bun run build && cd ../packages/code-map && bun run build",
