--- conflicted
+++ resolved
@@ -9,24 +9,13 @@
 import path, { basename, dirname, isAbsolute, parse } from 'path'
 import * as readline from 'readline'
 
-<<<<<<< HEAD
-import { ApiKeyType } from '@codebuff/common/api-keys/constants'
-import { ASYNC_AGENTS_ENABLED, type CostMode } from '@codebuff/common/constants'
+import { ASYNC_AGENTS_ENABLED} from '@codebuff/common/constants'
 import { AnalyticsEvent } from '@codebuff/common/constants/analytics-events'
 import {
   getAllAgents,
   getAgentDisplayName,
 } from '@codebuff/common/util/agent-name-resolver'
-import { isDir, ProjectFileContext } from '@codebuff/common/util/file'
-=======
-import { ASYNC_AGENTS_ENABLED } from '@codebuff/common/constants'
-import {
-  AGENT_PERSONAS,
-  UNIQUE_AGENT_NAMES,
-} from '@codebuff/common/constants/agents'
-import { AnalyticsEvent } from '@codebuff/common/constants/analytics-events'
-import { isDir } from '@codebuff/common/util/file'
->>>>>>> 73047ecd
+import { isDir} from '@codebuff/common/util/file'
 import { pluralize } from '@codebuff/common/util/string'
 import {
   blueBright,
@@ -63,10 +52,7 @@
 import { handleDiff } from './cli-handlers/diff'
 import { showEasterEgg } from './cli-handlers/easter-egg'
 import { handleInitializationFlowLocally } from './cli-handlers/inititalization-flow'
-<<<<<<< HEAD
 import { cleanupMiniChat } from './cli-handlers/mini-chat'
-=======
->>>>>>> 73047ecd
 import {
   cleanupSubagentBuffer,
   displaySubagentList,
@@ -117,7 +103,7 @@
 import { withHangDetection } from './utils/with-hang-detection'
 
 // Cache for local agent info to avoid async issues in sync methods
-let cachedLocalAgentInfo: Record<string, { name: string; purpose?: string }> =
+let cachedLocalAgentInfo: Record<string, { displayName: string; purpose?: string }> =
   {}
 
 /**
@@ -125,14 +111,14 @@
  * @returns Record of agent type to agent info
  */
 async function getLocalAgentInfo(): Promise<
-  Record<string, { name: string; purpose?: string }>
+  Record<string, { displayName: string; purpose?: string }>
 > {
   try {
     await loadLocalAgents({ verbose: false })
     const agentInfo = Object.fromEntries(
       Object.entries(loadedAgents).map(([agentType, agentConfig]) => [
         agentType,
-        { name: agentConfig.name, purpose: agentConfig.purpose },
+        { displayName: agentConfig.displayName, purpose: agentConfig.parentPrompt },
       ])
     )
     cachedLocalAgentInfo = agentInfo // Update cache
@@ -147,7 +133,7 @@
  */
 function getCachedLocalAgentInfo(): Record<
   string,
-  { name: string; purpose?: string }
+  { displayName: string; purpose?: string }
 > {
   return cachedLocalAgentInfo
 }
@@ -424,7 +410,7 @@
       // Get all agent names using functional API
       const localAgentInfo = getCachedLocalAgentInfo()
       const allAgentNames = [
-        ...new Set(getAllAgents(localAgentInfo).map((agent) => agent.name)),
+        ...new Set(getAllAgents(localAgentInfo).map((agent) => agent.displayName)),
       ]
 
       // Filter agent names that match the search term
@@ -490,27 +476,17 @@
 
     // Deduplicate agents by name
     const uniqueAgentNames = [
-      ...new Map(allAgents.map((agent) => [agent.name, agent])).values(),
+      ...new Map(allAgents.map((agent) => [agent.displayName, agent])).values(),
     ]
 
-<<<<<<< HEAD
     const maxNameLength = Math.max(
-      ...uniqueAgentNames.map((agent) => agent.name.length)
+      ...uniqueAgentNames.map((agent) => agent.displayName.length)
     )
-=======
-    const agentLines = allAgentNames.map((name) => {
-      const padding = '.'.repeat(maxNameLength - name.length + 3)
-
-      // Check if it's a built-in agent
-      const builtInDescription = Object.values(AGENT_PERSONAS).find(
-        (metadata) => metadata.displayName === name
-      )?.purpose
->>>>>>> 73047ecd
 
     const agentLines = uniqueAgentNames.map((agent) => {
-      const padding = '.'.repeat(maxNameLength - agent.name.length + 3)
+      const padding = '.'.repeat(maxNameLength - agent.displayName.length + 3)
       const description = agent.purpose || 'Custom user-defined agent'
-      return `${cyan(`@${agent.name}`)} ${padding} ${description}`
+      return `${cyan(`@${agent.displayName}`)} ${padding} ${description}`
     })
 
     const tip = gray(
