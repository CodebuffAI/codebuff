import { spawn } from 'child_process'
import fs, { readdirSync } from 'fs'
import os from 'os'
import path from 'path'
import readline from 'readline'

import { ApiKeyType } from 'common/api-keys/constants'
import { CostMode } from 'common/constants'
import { AnalyticsEvent } from 'common/constants/analytics-events'
import { ProjectFileContext } from 'common/util/file'
import { pluralize } from 'common/util/string'
import { blue, blueBright, cyan, gray, green, magenta, yellow } from 'picocolors'

import {
  killAllBackgroundProcesses,
  getBackgroundProcessInfoString,
  sendKillSignalToAllBackgroundProcesses,
} from './background-process-manager'
import { activeBrowserRunner } from './browser-runner'
import { checkpointManager } from './checkpoints/checkpoint-manager'
import {
  displayCheckpointMenu,
  handleClearCheckpoints,
  handleRedo,
  handleRestoreCheckpoint,
  handleUndo,
  isCheckpointCommand,
  listCheckpoints,
  saveCheckpoint,
} from './cli-handlers/checkpoint'
import { handleDiff } from './cli-handlers/diff'
import { showEasterEgg } from './cli-handlers/easter-egg'
import { handleInitializationFlowLocally } from './cli-handlers/inititalization-flow'
import { detectApiKey, handleApiKeyInput } from './cli-handlers/api-key'
import { Client } from './client'
import { websocketUrl } from './config'
import { disableSquashNewlines, enableSquashNewlines } from './display'
import {
  displayGreeting,
  displayMenu,
  displaySlashCommandHelperMenu,
  getSlashCommands,
} from './menu'
import {
  formatCreditUsage,
  OrganizationContextManager,
} from './organization-context'
import {
  getProjectRoot,
  getWorkingDirectory,
  initProjectFileContextWithWorker,
  isDir,
} from './project-files'
import { CliOptions, GitCommand } from './types'
import { flushAnalytics, trackEvent } from './utils/analytics'
import { loggerContext } from './utils/logger'
import { Spinner } from './utils/spinner'
import {
  clearScreen,
  isCommandRunning,
  killAndResetPersistentProcess,
  persistentProcess,
  resetShell,
} from './utils/terminal'

import { loadCodebuffConfig } from 'common/json-config/parser'
import { type CodebuffMessage } from 'common/types/message'
import { CONFIG_DIR } from './credentials'
import { logAndHandleStartup } from './startup-process-handler'
<<<<<<< HEAD
import { setMessages } from './chat-storage'
=======
import { logger } from './utils/logger'
>>>>>>> 4c136b5b

const PROMPT_HISTORY_PATH = path.join(CONFIG_DIR, 'prompt_history.json')

type ApiKeyDetectionResult =
  | { status: 'found'; type: ApiKeyType; key: string }
  | { status: 'prefix_only'; type: ApiKeyType; prefix: string; length: number }
  | { status: 'not_found' }

export class CLI {
  private static instance: CLI | null = null
  private readyPromise: Promise<any>
  private git: GitCommand
  private costMode: CostMode
  private isReceivingResponse: boolean = false
  private stopResponse: (() => void) | null = null
  private lastSigintTime: number = 0
  private lastInputTime: number = 0
  private consecutiveFastInputs: number = 0
  private pastedContent: string = ''
  private isPasting: boolean = false
  private shouldReconnectWhenIdle: boolean = false
  private org = new OrganizationContextManager()

  public rl!: readline.Interface

  private constructor(
    readyPromise: Promise<[ProjectFileContext, void, void]>,
    { git, costMode, model }: CliOptions
  ) {
    this.git = git
    this.costMode = costMode

    this.setupSignalHandlers()
    this.initReadlineInterface()

    Client.createInstance({
      websocketUrl,
      onWebSocketError: this.onWebSocketError.bind(this),
      onWebSocketReconnect: this.onWebSocketReconnect.bind(this),
      freshPrompt: this.freshPrompt.bind(this),
      reconnectWhenNextIdle: this.reconnectWhenNextIdle.bind(this),
      costMode: this.costMode,
      git: this.git,
      model,
    })

    this.readyPromise = Promise.all([
      readyPromise.then((results) => {
        const [fileContext, ,] = results
        Client.getInstance().initAgentState(fileContext)
        return Client.getInstance().warmContextCache()
      }),
      Client.getInstance().connect(),
    ])

    this.setPrompt()

    process.on('unhandledRejection', (reason, promise) => {
      console.error('\nUnhandled Rejection at:', promise, 'reason:', reason)
      logger.error(
        {
          errorMessage:
            reason instanceof Error ? reason.message : String(reason),
          errorStack: reason instanceof Error ? reason.stack : undefined,
        },
        'Unhandled Rejection'
      )
      this.freshPrompt()
    })

    process.on('uncaughtException', (err, origin) => {
      console.error(
        `\nCaught exception: ${err}\n` + `Exception origin: ${origin}`
      )
      console.error(err.stack)
      logger.error(
        {
          errorMessage: err.message,
          errorStack: err.stack,
          origin,
        },
        'Uncaught Exception'
      )
      this.freshPrompt()
    })
  }

  public static initialize(
    readyPromise: Promise<[ProjectFileContext, void, void]>,
    options: CliOptions
  ): void {
    if (CLI.instance) {
      throw new Error('CLI is already initialized')
    }
    CLI.instance = new CLI(readyPromise, options)
  }

  public static getInstance(): CLI {
    if (!CLI.instance) {
      throw new Error('CLI must be initialized before getting an instance')
    }
    return CLI.instance
  }

  private setupSignalHandlers() {
    process.on('exit', () => {
      Spinner.get().restoreCursor()
      // Kill the persistent PTY process first
      if (persistentProcess?.type === 'pty') {
        persistentProcess.pty.kill()
      }
      sendKillSignalToAllBackgroundProcesses()
      const isHomeDir = getProjectRoot() === os.homedir()
      if (!isHomeDir) {
        console.log(green('Codebuff out!'))
      }
    })
    for (const signal of ['SIGTERM', 'SIGHUP']) {
      process.on(signal, async () => {
        process.removeAllListeners('unhandledRejection')
        process.removeAllListeners('uncaughtException')
        Spinner.get().restoreCursor()
        await killAllBackgroundProcesses()

        Client.getInstance().close()

        await flushAnalytics()
        process.exit(0)
      })
    }
    process.on('SIGTSTP', async () => await this.handleExit())
    // Doesn't catch SIGKILL (e.g. `kill -9`)
  }

  private _loadHistory(): string[] {
    try {
      if (fs.existsSync(PROMPT_HISTORY_PATH)) {
        const content = fs.readFileSync(PROMPT_HISTORY_PATH, 'utf8')
        const history = JSON.parse(content) as string[]
        // Filter out empty lines and reverse for readline
        return history.filter((line) => line.trim()).reverse()
      }
    } catch (error) {
      console.error('Error loading prompt history:', error)
      logger.error(
        {
          errorMessage: error instanceof Error ? error.message : String(error),
          errorStack: error instanceof Error ? error.stack : undefined,
        },
        'Error loading prompt history'
      )
      // If file doesn't exist or is invalid JSON, create empty history file
      fs.writeFileSync(PROMPT_HISTORY_PATH, '[]')
    }
    return []
  }

  private _appendToHistory(line: string) {
    try {
      let history: string[] = []
      if (fs.existsSync(PROMPT_HISTORY_PATH)) {
        const content = fs.readFileSync(PROMPT_HISTORY_PATH, 'utf8')
        history = JSON.parse(content)
      }
      const trimmedLine = line.trim()
      if (trimmedLine) {
        // Remove all previous occurrences of the line
        history = history.filter((h) => h !== trimmedLine)
        // Add the new line to the end
        history.push(trimmedLine)
        fs.writeFileSync(PROMPT_HISTORY_PATH, JSON.stringify(history, null, 2))
      }
    } catch (error) {
      console.error('Error appending to prompt history:', error)
      logger.error(
        {
          errorMessage: error instanceof Error ? error.message : String(error),
          errorStack: error instanceof Error ? error.stack : undefined,
        },
        'Error appending to prompt history'
      )
    }
  }

  private initReadlineInterface() {
    this.rl = readline.createInterface({
      input: process.stdin,
      output: process.stdout,
      historySize: 1000,
      terminal: true,
      completer: this.inputCompleter.bind(this),
    })

    // Load and populate history
    const history = this._loadHistory()
    ;(this.rl as any).history.push(...history)

    this.rl.on('line', (line) => this.handleLine(line))
    this.rl.on('SIGINT', async () => await this.handleSigint())
    this.rl.on('close', async () => await this.handleExit())

    process.stdin.on('keypress', (str, key) => this.handleKeyPress(str, key))
  }

  private inputCompleter(line: string): [string[], string] {
    const lastWord = line.split(' ').pop() || ''

    if (line.startsWith('/')) {
      const slashCommands = getSlashCommands()
      const currentInput = line.substring(1) // Text after '/'

      const matches = slashCommands
        .map((cmd) => cmd.baseCommand) // Get base command strings
        .filter((cmdName) => cmdName && cmdName.startsWith(currentInput))
        .map((cmdName) => `/${cmdName}`) // Add back the slash for display

      if (matches.length > 0) {
        return [matches, line] // Return all matches and the full line typed so far
      }
      return [[], line] // No slash command matches
    }

    // Handle @ prefix for token and file completion
    if (lastWord.startsWith('@')) {
      const client = Client.getInstance()
      if (!client.fileContext?.fileTree) return [[], line]

      const searchTerm = lastWord.substring(1) // Remove @ prefix
      const searchTermLower = searchTerm.toLowerCase()

      // Get token names from fileTokenScores
      const tokenNames = Object.values(
        client.fileContext.fileTokenScores
      ).flatMap((o) => Object.keys(o))

      // Get all file paths
      const paths = this.getAllFilePaths(client.fileContext.fileTree)

      // Combine tokens and paths for matching
      const allCandidates = [...tokenNames, ...paths]

      const matchingItems = allCandidates.filter(
        (item) =>
          item.toLowerCase().startsWith(searchTermLower) ||
          item.toLowerCase().includes('/' + searchTermLower)
      )

      // Limit the number of results to keep completion manageable
      const MAX_COMPLETION_RESULTS = 20
      const limitedMatches = matchingItems.slice(0, MAX_COMPLETION_RESULTS)

      if (limitedMatches.length > 1) {
        // Find common prefix among matches
        const suffixes = limitedMatches.map((item) => {
          const index = item.toLowerCase().indexOf(searchTermLower)
          return item.slice(index + searchTerm.length)
        })

        let commonPrefix = ''
        const firstSuffix = suffixes[0]
        for (let i = 0; i < firstSuffix.length; i++) {
          const char = firstSuffix[i]
          if (suffixes.every((suffix) => suffix[i] === char)) {
            commonPrefix += char
          } else {
            break
          }
        }

        if (commonPrefix) {
          // Return the completion with @ prefix preserved
          return [['@' + searchTerm + commonPrefix], lastWord]
        }

        // Multiple matches but no common prefix - show matches WITHOUT @ prefix but keep @ in input
        return [limitedMatches, lastWord]
      }

      // Single match or no matches - remove @ prefix from completion
      return [limitedMatches, lastWord]
    }

    // Original file path completion logic (unchanged)
    const input = lastWord.startsWith('~')
      ? os.homedir() + lastWord.slice(1)
      : lastWord

    const directorySuffix = process.platform === 'win32' ? '\\' : '/'

    const dir = input.endsWith(directorySuffix)
      ? input.slice(0, input.length - 1)
      : path.dirname(input)
    const partial = input.endsWith(directorySuffix) ? '' : path.basename(input)

    let baseDir = path.isAbsolute(dir)
      ? dir
      : path.join(getWorkingDirectory(), dir)

    try {
      const files = readdirSync(baseDir)
      const fsMatches = files
        .filter((file) => file.startsWith(partial))
        .map(
          (file) =>
            file + (isDir(path.join(baseDir, file)) ? directorySuffix : '')
        )
      return [fsMatches, partial]
    } catch {
      return [[], line]
    }
  }

  private getAllFilePaths(nodes: any[], basePath: string = ''): string[] {
    return nodes.flatMap((node) => {
      if (node.type === 'file') {
        return [path.join(basePath, node.name)]
      }
      return this.getAllFilePaths(
        node.children || [],
        path.join(basePath, node.name)
      )
    })
  }

  private getModeIndicator(): string {
    return this.costMode !== 'normal' ? ` (${this.costMode})` : ''
  }

  private setPrompt() {
    const projectRoot = getProjectRoot()
    const cwd = getWorkingDirectory()
    const projectDirName = path.parse(projectRoot).base
    const ps1Dir =
      projectDirName +
      (cwd === projectRoot
        ? ''
        : (os.platform() === 'win32' ? '\\' : '/') +
          path.relative(projectRoot, cwd))

    const modeIndicator = this.getModeIndicator()

    this.rl.setPrompt(green(`${ps1Dir}${modeIndicator} > `))
  }

  /**
   * Prompts the user with a clean prompt state
   */
  private freshPrompt(userInput: string = '') {
    Spinner.get().stop()
    this.isReceivingResponse = false

    if (this.shouldReconnectWhenIdle) {
      Client.getInstance().reconnect()
      this.shouldReconnectWhenIdle = false
    }

    readline.cursorTo(process.stdout, 0)
    const rlAny = this.rl as any

    // Check for pending auto-topup message before showing prompt
    if (Client.getInstance().pendingTopUpMessageAmount > 0) {
      console.log(
        '\n\n' +
          green(
            `Auto top-up successful! ${Client.getInstance().pendingTopUpMessageAmount.toLocaleString()} credits added.`
          ) +
          '\n'
      )
      Client.getInstance().pendingTopUpMessageAmount = 0
    }

    // clear line first
    rlAny.line = ''
    this.pastedContent = ''
    this.setPrompt()

    // then prompt
    this.rl.prompt()

    disableSquashNewlines()

    if (!userInput) {
      return
    }

    // then rewrite new prompt
    this.rl.write(' '.repeat(userInput.length)) // hacky way to move cursor
    rlAny.line = userInput
    rlAny._refreshLine()
  }

  public async printInitialPrompt({
    initialInput,
    runInitFlow,
  }: {
    initialInput?: string
    runInitFlow?: boolean
  }) {
    const client = Client.getInstance()
    if (client.user) {
      displayGreeting(this.costMode, client.user.name)
      
      // Show organization context message if applicable
      const orgMessage = this.org.getInitialOrganizationMessage()
      if (orgMessage) {
        console.log('\n' + blue(orgMessage) + '\n')
      }
    } else {
      console.log(
        `Welcome to Codebuff! Give us a sec to get your account set up...`
      )
      await Client.getInstance().login()
      return
    }
    this.freshPrompt()
    if (runInitFlow) {
      process.stdout.write('init\n')
      await this.handleUserInput('init')
    }
    if (initialInput) {
      process.stdout.write(initialInput + '\n')
      await this.handleUserInput(initialInput)
    }
  }

  public async printDiff() {
    handleDiff(Client.getInstance().lastChanges)
    this.freshPrompt()
  }

  private async handleLine(line: string) {
    this.detectPasting()
    if (this.isPasting) {
      this.pastedContent += line + '\n'
    } else if (!this.isReceivingResponse) {
      const input = (this.pastedContent + line).trim()
      this.pastedContent = ''
      await this.handleUserInput(input)
      this._appendToHistory(input)
    }
  }

  private async handleUserInput(userInput: string) {
    enableSquashNewlines()
    this.rl.setPrompt('')
    if (!userInput) {
      this.freshPrompt()
      return
    }
    userInput = userInput.trim()

    const processedResult = await this.processCommand(userInput)

    if (processedResult === null) {
      // Command was fully handled by processCommand
      return
    }

    // processedResult is the string to be forwarded as a prompt
    await this.forwardUserInput(processedResult)
  }

  /**
   * Cleans command input by removing leading slash while preserving special command syntax
   * @param input The raw user input
   * @returns The cleaned command string
   */
  private cleanCommandInput(input: string): string {
    return input.startsWith('/') ? input.substring(1) : input
  }

  /**
   * Checks if a command is a known slash command
   * @param command The command to check (without leading slash)
   */
  private isKnownSlashCommand(command: string): boolean {
    return getSlashCommands().some((cmd) => cmd.baseCommand === command)
  }

  /**
   * Handles an unknown slash command by displaying an error message
   * @param command The unknown command that was entered
   */
  private handleUnknownCommand(command: string) {
    console.log(
      yellow(`Unknown slash command: ${command}`) +
        `\nType / to see available commands`
    )
    this.freshPrompt()
  }

  private async processCommand(userInput: string): Promise<string | null> {
    // Handle cost mode commands with optional message: /lite, /lite message, /normal, /normal message, etc.
    const costModeMatch = userInput.match(
      /^\/?(lite|normal|max|experimental|ask)(?:\s+(.*))?$/i
    )
    if (costModeMatch) {
      const mode = costModeMatch[1].toLowerCase() as CostMode
      const message = costModeMatch[2]?.trim() || ''

      // Track the cost mode command usage
      trackEvent(AnalyticsEvent.SLASH_COMMAND_USED, {
        userId: Client.getInstance().user?.id || 'unknown',
        command: mode,
      })

      this.costMode = mode
      Client.getInstance().setCostMode(mode)

      if (mode === 'lite') {
        console.log(yellow('✨ Switched to lite mode (faster, cheaper)'))
      } else if (mode === 'normal') {
        console.log(green('⚖️ Switched to normal mode (balanced)'))
      } else if (mode === 'max') {
        console.log(
          blueBright('⚡ Switched to max mode (slower, more thorough)')
        )
      } else if (mode === 'experimental') {
        console.log(magenta('🧪 Switched to experimental mode (cutting-edge)'))
      } else if (mode === 'ask') {
        console.log(
          cyan(
            '💬 Switched to ask mode (questions & planning only, no code changes)'
          )
        )
        console.log(
          gray(
            'Tip: Use /export to save conversation summary to a file after fleshing out a plan'
          )
        )
      }

      if (!message) {
        this.freshPrompt()
        return null // Fully handled, no message to forward
      }

      // Return the message part to be processed as user input
      return message
    }

    const cleanInput = this.cleanCommandInput(userInput)

    // Handle empty slash command
    if (userInput === '/') {
      return userInput // Let it be processed as a prompt
    }

    // Track slash command usage if it starts with '/'
    if (userInput.startsWith('/') && !userInput.startsWith('/!')) {
      const commandBase = cleanInput.split(' ')[0]
      if (!this.isKnownSlashCommand(commandBase)) {
        trackEvent(AnalyticsEvent.INVALID_COMMAND, {
          userId: Client.getInstance().user?.id || 'unknown',
          command: cleanInput,
        })
        this.handleUnknownCommand(userInput)
        return null
      }
      // Track successful slash command usage
      trackEvent(AnalyticsEvent.SLASH_COMMAND_USED, {
        userId: Client.getInstance().user?.id || 'unknown',
        command: commandBase,
      })
    }

    if (cleanInput === 'help' || cleanInput === 'h') {
      displayMenu()
      this.freshPrompt()
      return null
    }
    if (cleanInput === 'login' || cleanInput === 'signin') {
      await Client.getInstance().login()
      checkpointManager.clearCheckpoints()
      return null
    }
    if (cleanInput === 'logout' || cleanInput === 'signout') {
      await Client.getInstance().logout()
      this.freshPrompt()
      return null
    }
    if (cleanInput.startsWith('ref-')) {
      // Referral codes can be entered with or without a leading slash.
      // Pass the cleaned input (without slash) to the handler.
      await Client.getInstance().handleReferralCode(cleanInput.trim())
      return null
    }

    // Detect potential API key input first
    // API keys are not slash commands, so use userInput
    const detectionResult = detectApiKey(userInput)
    if (detectionResult.status !== 'not_found') {
      await handleApiKeyInput(
        Client.getInstance(),
        detectionResult,
        this.readyPromise,
        this.freshPrompt.bind(this)
      )
      return null
    }

    if (cleanInput === 'usage' || cleanInput === 'credits') {
      await Client.getInstance().getUsage()
      return null
    }
    if (cleanInput === 'quit' || cleanInput === 'exit' || cleanInput === 'q') {
      await this.handleExit()
      return null
    }
    if (cleanInput === 'reset') {
      await this.readyPromise
      await Client.getInstance().resetContext()
      const projectRoot = getProjectRoot()
      clearScreen()

      // from index.ts
      const config = loadCodebuffConfig(projectRoot)
      await killAllBackgroundProcesses()
      const processStartPromise = logAndHandleStartup(projectRoot, config)
      const initFileContextPromise = initProjectFileContextWithWorker(
        projectRoot,
        true
      )

      this.readyPromise = Promise.all([
        initFileContextPromise,
        processStartPromise,
      ])

      displayGreeting(this.costMode, Client.getInstance().user?.name ?? null)

      this.freshPrompt()
      return null
    }
    if (['diff', 'doff', 'dif', 'iff', 'd'].includes(cleanInput)) {
      handleDiff(Client.getInstance().lastChanges)
      this.freshPrompt()
      return null
    }
    if (
      cleanInput === 'uuddlrlrba' ||
      cleanInput === 'konami' ||
      cleanInput === 'codebuffy'
    ) {
      showEasterEgg(this.freshPrompt.bind(this))
      return null
    }

    // Checkpoint commands
    if (isCheckpointCommand(cleanInput)) {
      trackEvent(AnalyticsEvent.CHECKPOINT_COMMAND_USED, {
        command: cleanInput, // Log the cleaned command
      })
      if (isCheckpointCommand(cleanInput, 'undo')) {
        await saveCheckpoint(userInput, Client.getInstance(), this.readyPromise)
        const toRestore = await handleUndo(Client.getInstance(), this.rl)
        this.freshPrompt(toRestore)
        return null
      }
      if (isCheckpointCommand(cleanInput, 'redo')) {
        await saveCheckpoint(userInput, Client.getInstance(), this.readyPromise)
        const toRestore = await handleRedo(Client.getInstance(), this.rl)
        this.freshPrompt(toRestore)
        return null
      }
      if (isCheckpointCommand(cleanInput, 'list')) {
        await saveCheckpoint(userInput, Client.getInstance(), this.readyPromise)
        await listCheckpoints()
        this.freshPrompt()
        return null
      }
      const restoreMatch = isCheckpointCommand(cleanInput, 'restore')
      if (restoreMatch) {
        const id = parseInt((restoreMatch as RegExpMatchArray)[1], 10)
        await saveCheckpoint(userInput, Client.getInstance(), this.readyPromise)
        const toRestore = await handleRestoreCheckpoint(
          id,
          Client.getInstance(),
          this.rl
        )
        this.freshPrompt(toRestore)
        return null
      }
      if (isCheckpointCommand(cleanInput, 'clear')) {
        handleClearCheckpoints()
        this.freshPrompt()
        return null
      }
      if (isCheckpointCommand(cleanInput, 'save')) {
        await saveCheckpoint(
          userInput,
          Client.getInstance(),
          this.readyPromise,
          true
        )
        displayCheckpointMenu()
        this.freshPrompt()
        return null
      }
      // Default checkpoint action (if just "checkpoint" or "/checkpoint" is typed)
      displayCheckpointMenu()
      this.freshPrompt()
      return null
    }

    if (cleanInput === 'init') {
      handleInitializationFlowLocally()
      // Also forward user input (original with / if present, or cleanInput) to the backend
      // The original forwardUserInput takes the raw userInput.
      return userInput // Let it fall through to forwardUserInput
    }

    if (cleanInput === 'export') {
      console.log(yellow('Exporting conversation to a file...'))
      // Forward to backend like init command
      return userInput // Let it fall through to forwardUserInput
    }

    if (cleanInput === 'compact') {
      console.log(yellow('Compacting conversation...'))
      // Forward to backend
      return userInput
    }

    // If no command was matched, return the original userInput to be processed as a prompt
    return userInput
  }

  private async forwardUserInput(promptContent: string) {
    const cleanedInput = this.cleanCommandInput(promptContent)

    await saveCheckpoint(cleanedInput, Client.getInstance(), this.readyPromise)
    Spinner.get().start()

    Client.getInstance().lastChanges = []

    const newMessage: CodebuffMessage = {
      role: 'user',
      content: cleanedInput,
    }

    const client = Client.getInstance()
    if (client.agentState) {
      setMessages([...client.agentState.messageHistory, newMessage])
    }

    this.isReceivingResponse = true
    const { responsePromise, stopResponse } =
      await Client.getInstance().sendUserInput(cleanedInput)

    this.stopResponse = stopResponse
    await responsePromise
    this.stopResponse = null

    this.isReceivingResponse = false

    Spinner.get().stop()

    this.freshPrompt()
  }

  private reconnectWhenNextIdle() {
    if (!this.isReceivingResponse) {
      Client.getInstance().reconnect()
    } else {
      this.shouldReconnectWhenIdle = true
    }
  }

  private onWebSocketError() {
    Spinner.get().stop()
    this.isReceivingResponse = false
    if (this.stopResponse) {
      this.stopResponse()
      this.stopResponse = null
    }
    console.error('\n' + yellow('Could not connect. Retrying...'))
    logger.error(
      {
        errorMessage: 'Could not connect. Retrying...',
      },
      'WebSocket connection error'
    )
  }

  private onWebSocketReconnect() {
    console.log('\n' + green('Reconnected!'))
    this.freshPrompt()
  }

  private handleKeyPress(str: string, key: any) {
    if (key.name === 'escape') {
      this.handleEscKey()
    }

    if (str === '/') {
      const currentLine = this.pastedContent + (this.rl as any).line
      // Only track and show menu if '/' is the first character typed
      if (currentLine === '/') {
        trackEvent(AnalyticsEvent.SLASH_MENU_ACTIVATED, {
          userId: Client.getInstance().user?.id || 'unknown',
        })
        displaySlashCommandHelperMenu()
        // Call freshPrompt and pre-fill the line with the slash
        // so the user can continue typing their command.
        this.freshPrompt('/')
      }
    }

    if (
      !this.isPasting &&
      str === ' ' &&
      '_refreshLine' in this.rl &&
      'line' in this.rl &&
      'cursor' in this.rl
    ) {
      const rlAny = this.rl as any
      const { cursor, line } = rlAny
      const prevTwoChars = cursor > 1 ? line.slice(cursor - 2, cursor) : ''
      if (prevTwoChars === '  ') {
        rlAny.line = line.slice(0, cursor - 2) + '\n\n' + line.slice(cursor)
        rlAny._refreshLine()
      }
    }
    this.detectPasting()
  }

  private async handleSigint() {
    if (isCommandRunning()) {
      resetShell(getProjectRoot())
    }

    if (this.isReceivingResponse) {
      this.handleStopResponse()
    } else {
      const now = Date.now()
      if (now - this.lastSigintTime < 5000 && !this.rl.line) {
        await this.handleExit()
      } else {
        this.lastSigintTime = now
        console.log('\nPress Ctrl-C again to exit')
        this.freshPrompt()
      }
    }
  }

  private handleEscKey() {
    if (this.isReceivingResponse) {
      this.handleStopResponse()
    }
  }

  private handleStopResponse() {
    console.log(yellow('\n[Response stopped by user]'))
    this.isReceivingResponse = false
    if (this.stopResponse) {
      this.stopResponse()
    }
    Spinner.get().stop()
  }

  private async handleExit() {
    Spinner.get().restoreCursor()
    process.removeAllListeners('unhandledRejection')
    process.removeAllListeners('uncaughtException')
    console.log('\n')

    // Kill the persistent PTY process first
    killAndResetPersistentProcess()

    await killAllBackgroundProcesses()

    Client.getInstance().close() // Close WebSocket

    const client = Client.getInstance()
    const totalCreditsUsedThisSession = Object.values(client.creditsByPromptId)
      .flat()
      .reduce((sum, credits) => sum + credits, 0)

    // Get organization context for exit message
    const orgContext = client.orgContext.getContext()

    const logMessages = []

    if (
      orgContext.usingOrganizationCredits &&
      orgContext.repositoryOrganization
    ) {
      logMessages.push(
        `${pluralize(totalCreditsUsedThisSession, 'credit')} used this session (billed to ${orgContext.repositoryOrganization.name}).`
      )
      
      // Fetch current organization balance for accurate display
      try {
        const orgUsageResponse = await client.getOrganizationUsageData()
        if (orgUsageResponse && orgUsageResponse.remainingBalance !== null) {
          logMessages.push(
            `Organization balance: ${orgUsageResponse.remainingBalance.toLocaleString()} credits.`
          )
        }
      } catch (error) {
        // If we can't fetch org balance, fall back to showing what we know
        if (client.usageData.remainingBalance !== null) {
          logMessages.push(
            `Organization balance: ${client.usageData.remainingBalance.toLocaleString()} credits.`
          )
        }
      }
    } else {
      logMessages.push(
        `${pluralize(totalCreditsUsedThisSession, 'credit')} used this session${
          client.usageData.remainingBalance !== null
            ? `, ${client.usageData.remainingBalance.toLocaleString()} credits left.`
            : '.'
        }`
      )
    }

    if (client.usageData.next_quota_reset) {
      const daysUntilReset = Math.ceil(
        (new Date(client.usageData.next_quota_reset).getTime() - Date.now()) /
          (1000 * 60 * 60 * 24)
      )

      if (orgContext.usingOrganizationCredits) {
        logMessages.push(
          `Organization billing cycle resets in ${pluralize(daysUntilReset, 'day')}.`
        )
      } else {
        logMessages.push(
          `Your free credits will reset in ${pluralize(daysUntilReset, 'day')}.`
        )
      }
    }

    console.log(logMessages.join(' '))
    await flushAnalytics()

    process.exit(0)
  }

  private detectPasting() {
    const currentTime = Date.now()
    const timeDiff = currentTime - this.lastInputTime
    if (timeDiff < 10) {
      this.consecutiveFastInputs++
      if (this.consecutiveFastInputs >= 2) {
        this.isPasting = true
      }
    } else {
      this.consecutiveFastInputs = 0
      if (this.isPasting) {
        this.isPasting = false
      }
    }
    this.lastInputTime = currentTime
  }
}<|MERGE_RESOLUTION|>--- conflicted
+++ resolved
@@ -67,11 +67,8 @@
 import { type CodebuffMessage } from 'common/types/message'
 import { CONFIG_DIR } from './credentials'
 import { logAndHandleStartup } from './startup-process-handler'
-<<<<<<< HEAD
 import { setMessages } from './chat-storage'
-=======
 import { logger } from './utils/logger'
->>>>>>> 4c136b5b
 
 const PROMPT_HISTORY_PATH = path.join(CONFIG_DIR, 'prompt_history.json')
 
