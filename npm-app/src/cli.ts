--- conflicted
+++ resolved
@@ -1,10 +1,6 @@
 import { getAllFilePaths } from 'common/project-file-tree'
 import * as readline from 'readline'
-<<<<<<< HEAD
-import { green, red, yellow } from 'picocolors'
-=======
-import { green, red, yellow, underline, blue, cyan, magenta } from 'picocolors'
->>>>>>> 298a17bc
+import { green, red, yellow, blue, cyan, magenta } from 'picocolors'
 import { parse } from 'path'
 import { websocketUrl } from './config'
 import { ChatStorage } from './chat-storage'
@@ -245,7 +241,7 @@
     const bangPrefix = '!'
     const hasRunPrefix = userInput.startsWith(runPrefix)
     const hasBangPrefix = userInput.startsWith(bangPrefix)
-    
+
     if (
       hasRunPrefix ||
       hasBangPrefix ||
@@ -262,7 +258,7 @@
       } else if (hasBangPrefix) {
         commandToRun = userInput.replace(bangPrefix, '')
       }
-      
+
       const { result, stdout } = await handleRunTerminalCommand(
         { command: commandToRun },
         'user',
