import { parse } from 'path'

import {
  green,
  red,
  yellow,
  blue,
  cyan,
  magenta,
  bold,
  underline,
} from 'picocolors'
import * as readline from 'readline'

import { REQUEST_CREDIT_SHOW_THRESHOLD } from 'common/constants'
import { getAllFilePaths } from 'common/project-file-tree'
import { AgentState } from 'common/types/agent-state'
import { Message } from 'common/types/message'
import { ProjectFileContext } from 'common/util/file'
import { pluralize } from 'common/util/string'

import { setMessages } from './chat-storage'
import { Checkpoint, checkpointManager } from './checkpoints/checkpoint-manager'
import { Client } from './client'
import { websocketUrl } from './config'
import { displayGreeting, displayMenu } from './menu'
import { getProjectRoot } from './project-files'
import { CliOptions, GitCommand } from './types'
import { Spinner } from './utils/spinner'
import { isCommandRunning, resetShell } from './utils/terminal'
import { getScrapedContentBlocks, parseUrlsFromContent } from './web-scraper'

import type { CostMode } from 'common/constants'
import { AssertionError } from 'assert'

const restoreCheckpointRegex = /^checkpoint\s+(\d+)$/

export class CLI {
  private client: Client
  private readyPromise: Promise<any>
  private git: GitCommand
  private costMode: CostMode
  private rl!: readline.Interface
  private isReceivingResponse: boolean = false
  private stopResponse: (() => void) | null = null
  private lastSigintTime: number = 0
  private lastInputTime: number = 0
  private consecutiveFastInputs: number = 0
  private pastedContent: string = ''
  private isPasting: boolean = false

  constructor(
    readyPromise: Promise<[void, ProjectFileContext]>,
    { git, costMode }: CliOptions
  ) {
    this.git = git
    this.costMode = costMode

    this.setupSignalHandlers()
    this.initReadlineInterface()

    this.client = new Client(
      websocketUrl,
      this.onWebSocketError.bind(this),
      this.onWebSocketReconnect.bind(this),
      this.returnControlToUser.bind(this),
      this.costMode,
      this.git,
      this.rl
    )

    this.readyPromise = Promise.all([
      readyPromise.then((results) => {
        const [_, fileContext] = results
        this.client.initAgentState(fileContext)
        return this.client.warmContextCache()
      }),
      this.client.connect(),
    ])

    this.setPrompt()
  }

  private setupSignalHandlers() {
    process.on('exit', () => Spinner.get().restoreCursor())
    process.on('SIGTERM', () => {
      Spinner.get().restoreCursor()
      process.exit(0)
    })
    process.on('SIGTSTP', () => this.handleExit())
  }

  private initReadlineInterface() {
    this.rl = readline.createInterface({
      input: process.stdin,
      output: process.stdout,
      historySize: 1000,
      terminal: true,
      completer: this.completer.bind(this),
    })

    this.rl.on('line', (line) => this.handleLine(line))
    this.rl.on('SIGINT', () => this.handleSigint())
    this.rl.on('close', () => this.handleExit())

    process.stdin.on('keypress', (str, key) => this.handleKeyPress(str, key))
  }

  private completer(line: string) {
    if (!this.client.fileContext?.fileTree) return [[], line]

    const tokenNames = Object.values(
      this.client.fileContext.fileTokenScores
    ).flatMap((o) => Object.keys(o))
    const paths = getAllFilePaths(this.client.fileContext.fileTree)
    const lastWord = line.split(' ').pop() || ''
    const lastWordLower = lastWord.toLowerCase()

    const matchingTokens = [...tokenNames, ...paths].filter(
      (token) =>
        token.toLowerCase().startsWith(lastWordLower) ||
        token.toLowerCase().includes('/' + lastWordLower)
    )
    if (matchingTokens.length > 1) {
      const suffixes = matchingTokens.map((token) => {
        const index = token.toLowerCase().indexOf(lastWordLower)
        return token.slice(index + lastWord.length)
      })
      let commonPrefix = ''
      const firstSuffix = suffixes[0]
      for (let i = 0; i < firstSuffix.length; i++) {
        const char = firstSuffix[i]
        if (suffixes.every((suffix) => suffix[i] === char)) {
          commonPrefix += char
        } else {
          break
        }
      }
      if (commonPrefix) {
        return [[lastWord + commonPrefix], lastWord]
      }
    }
    return [matchingTokens, lastWord]
  }

  private setPrompt() {
    this.rl.setPrompt(green(`${parse(getProjectRoot()).base} > `))
  }

  /**
   * Prompts the user with a clean prompt state
   */
  private freshPrompt() {
    Spinner.get().stop()
    readline.cursorTo(process.stdout, 0)
    ;(this.rl as any).line = ''
    this.setPrompt()
    this.rl.prompt()
  }

  public async printInitialPrompt(initialInput?: string) {
    if (this.client.user) {
      displayGreeting(this.costMode, this.client.user.name)
    } else {
      console.log(
        `Welcome to Codebuff! Give us a sec to get your account set up...`
      )
      await this.client.login()
      return
    }
    this.freshPrompt()
    if (initialInput) {
      process.stdout.write(initialInput + '\n')
      this.handleUserInput(initialInput)
    }
  }

  public async printDiff() {
    this.handleDiff()
    this.freshPrompt()
  }

  private async handleLine(line: string) {
    this.detectPasting()
    if (this.isPasting) {
      this.pastedContent += line + '\n'
    } else if (!this.isReceivingResponse) {
      if (this.pastedContent) {
        await this.handleUserInput((this.pastedContent + line).trim())
        this.pastedContent = ''
      } else {
        await this.handleUserInput(line.trim())
      }
    }
  }

  private async handleUserInput(userInput: string) {
    if (!userInput) return
    userInput = userInput.trim()
    if (await this.processCommand(userInput)) {
      return
    }
    await this.forwardUserInput(userInput)
  }

  private async saveCheckpoint(userInput: string): Promise<void> {
    if (checkpointManager.disabledReason !== null) {
      return
    }

    Spinner.get().start()
    await this.readyPromise
    Spinner.get().stop()

    // Make sure the previous checkpoint is done
    await checkpointManager.getLatestCheckpoint()?.fileStateIdPromise

    // Save the current agent state
    const checkpoint = await checkpointManager.addCheckpoint(
      this.client.agentState as AgentState,
      userInput
    )

    if (checkpoint) {
      console.log(`[checkpoint #${checkpoint.id} saved]`)
    }
  }

  private async processCommand(userInput: string): Promise<boolean> {
    if (userInput === 'help' || userInput === 'h') {
      displayMenu()
      this.freshPrompt()
      return true
    }
    if (userInput === 'login' || userInput === 'signin') {
      await this.client.login()
      checkpointManager.clearCheckpoints()
      return true
    }
    if (userInput === 'logout' || userInput === 'signout') {
      await this.client.logout()
      this.freshPrompt()
      return true
    }
    if (userInput.startsWith('ref-')) {
      await this.client.handleReferralCode(userInput.trim())
      return true
    }
    if (userInput === 'usage' || userInput === 'credits') {
      this.client.getUsage()
      return true
    }
    if (userInput === 'undo' || userInput === 'u') {
      await this.saveCheckpoint(userInput)
      this.handleUndo()
      return true
    }
    if (userInput === 'quit' || userInput === 'exit' || userInput === 'q') {
      this.handleExit()
      return true
    }
    if (['diff', 'doff', 'dif', 'iff', 'd'].includes(userInput)) {
      this.handleDiff()
      this.freshPrompt()
      return true
    }
    if (
      userInput === 'uuddlrlrba' ||
      userInput === 'konami' ||
      userInput === 'codebuffy'
    ) {
      this.showEasterEgg()
      return true
    }

    // Checkpoint commands
    if (userInput === 'checkpoint list' || userInput === 'checkpoints') {
      await this.saveCheckpoint(userInput)
      this.handleCheckpoints()
      return true
    }

    const restoreMatch = userInput.match(restoreCheckpointRegex)
    if (restoreMatch) {
      const id = parseInt(restoreMatch[1], 10)
      await this.saveCheckpoint(userInput)
      await this.handleRestoreCheckpoint(id)
      return true
    }

    if (userInput === 'checkpoint clear') {
      this.handleClearCheckpoints()
      return true
    }

    return false
  }

  private async forwardUserInput(userInput: string) {
    await this.saveCheckpoint(userInput)
    Spinner.get().start()

    this.client.lastChanges = []

    const urls = parseUrlsFromContent(userInput)
    const scrapedBlocks = await getScrapedContentBlocks(urls)
    const scrapedContent =
      scrapedBlocks.length > 0 ? scrapedBlocks.join('\n\n') + '\n\n' : ''
    const newMessage: Message = {
      role: 'user',
      content: `${scrapedContent}${userInput}`,
    }

    if (this.client.agentState) {
      setMessages([...this.client.agentState.messageHistory, newMessage])
    }

    this.isReceivingResponse = true
    const { responsePromise, stopResponse } =
      await this.client.sendUserInput(userInput)

    this.stopResponse = stopResponse
    const response = await responsePromise
    this.stopResponse = null

    this.isReceivingResponse = false

    Spinner.get().stop()
<<<<<<< HEAD
=======

    if (this.client.lastRequestCredits >= REQUEST_CREDIT_SHOW_THRESHOLD) {
      console.log(
        `\n${pluralize(this.client.lastRequestCredits, 'credit')} used for this request.`
      )
    }
    this.client.showUsageWarning()
    console.log()

    this.freshPrompt()
>>>>>>> 0f830d79
  }

  private returnControlToUser() {
    this.freshPrompt()
    this.isReceivingResponse = false
    if (this.stopResponse) {
      this.stopResponse()
    }
  }

  private onWebSocketError() {
    Spinner.get().stop()
    this.isReceivingResponse = false
    if (this.stopResponse) {
      this.stopResponse()
      this.stopResponse = null
    }
    console.error(yellow('\nCould not connect. Retrying...'))
  }

  private onWebSocketReconnect() {
    console.log(green('\nReconnected!'))
    this.returnControlToUser()
  }

  private async handleUndo(): Promise<void> {
    if (checkpointManager.disabledReason !== null) {
      console.log(
        red(`Checkpoints not enabled: ${checkpointManager.disabledReason}`)
      )
      this.freshPrompt()
      return
    }

    const checkpoint = checkpointManager.getLatestCheckpoint()
    if (checkpoint === null) {
      console.log(red('Unable to undo: internal error: no checkpoints found'))
      this.freshPrompt()
      return
    }

    // Get previous checkpoint number (not including undo command)
    const checkpointId = checkpoint.id - 1
    if (checkpointId < 1) {
      console.log(red('Nothing to undo.'))
      this.freshPrompt()
      return
    }
    await this.handleRestoreCheckpoint(checkpointId)
  }

  private handleKeyPress(str: string, key: any) {
    if (key.name === 'escape') {
      this.handleEscKey()
    }

    if (
      !this.isPasting &&
      str === ' ' &&
      '_refreshLine' in this.rl &&
      'line' in this.rl &&
      'cursor' in this.rl
    ) {
      const rlAny = this.rl as any
      const { cursor, line } = rlAny
      const prevTwoChars = cursor > 1 ? line.slice(cursor - 2, cursor) : ''
      if (prevTwoChars === '  ') {
        rlAny.line = line.slice(0, cursor - 2) + '\n\n' + line.slice(cursor)
        rlAny._refreshLine()
      }
    }
    this.detectPasting()
  }

  private handleSigint() {
    if (isCommandRunning()) {
      resetShell(getProjectRoot())
    }

    if ('line' in this.rl) {
      ;(this.rl as any).line = ''
    }

    if (this.isReceivingResponse) {
      this.handleStopResponse()
    } else {
      const now = Date.now()
      if (now - this.lastSigintTime < 5000) {
        this.handleExit()
      } else {
        this.lastSigintTime = now
        console.log('\nPress Ctrl-C again to exit')
        this.freshPrompt()
      }
    }
  }

  private handleEscKey() {
    if (this.isReceivingResponse) {
      this.handleStopResponse()
    }
  }

  private handleStopResponse() {
    console.log(yellow('\n[Response stopped by user]'))
    this.isReceivingResponse = false
    if (this.stopResponse) {
      this.stopResponse()
    }
    Spinner.get().stop()
  }

  private async showEasterEgg() {
    const text = 'codebuffy'

    // Utility: clear the terminal screen
    function clearScreen() {
      process.stdout.write('\u001b[2J\u001b[0;0H')
    }

    const termWidth = process.stdout.columns
    const termHeight = process.stdout.rows
    const baselineWidth = 80
    const baselineHeight = 24
    const scaleFactor = Math.min(
      termWidth / baselineWidth,
      termHeight / baselineHeight
    )

    // Utility: Generate a set of points tracing a "C" shape using an arc.
    function generateCPath(cx: number, cy: number, r: number, steps: number) {
      const points = []
      // A typical "C" opens to the right: from 45° to 315° (in radians)
      const startAngle = Math.PI / 4
      const endAngle = (7 * Math.PI) / 4
      const angleStep = (endAngle - startAngle) / steps
      for (let i = 0; i <= steps; i++) {
        const angle = startAngle + i * angleStep
        const x = Math.floor(cx + r * Math.cos(angle))
        const y = Math.floor(cy + r * Math.sin(angle))
        points.push({ x, y })
      }
      return points
    }

    // Utility: Generate points along a quadratic Bézier curve.
    function quadraticBezier(
      P0: { x: number; y: number },
      P1: { x: number; y: number },
      P2: { x: number; y: number },
      steps: number
    ) {
      const points = []
      for (let i = 0; i <= steps; i++) {
        const t = i / steps
        const x = Math.round(
          (1 - t) ** 2 * P0.x + 2 * (1 - t) * t * P1.x + t ** 2 * P2.x
        )
        const y = Math.round(
          (1 - t) ** 2 * P0.y + 2 * (1 - t) * t * P1.y + t ** 2 * P2.y
        )
        points.push({ x, y })
      }
      return points
    }

    // Generate a vertical line from startY to endY at a given x.
    function generateVerticalLine(x: number, startY: number, endY: number) {
      const points = []
      const step = startY < endY ? 1 : -1
      for (let y = startY; y !== endY; y += step) {
        points.push({ x, y })
      }
      points.push({ x, y: endY })
      return points
    }

    // Generate a path approximating a B shape using two quadratic Bézier curves
    // for the rounded bubbles, and then closing the shape with a vertical spine.
    function generateBPath(
      bX: number,
      bYTop: number,
      bYBottom: number,
      bWidth: number,
      bGap: number,
      stepsPerCurve: number
    ) {
      let points: { x: number; y: number }[] = []
      const middle = Math.floor((bYTop + bYBottom) / 2)

      // Upper bubble: from top-left (spine) out then back to the spine at the middle.
      const upperStart = { x: bX, y: bYTop }
      const upperControl = {
        x: bX + bWidth + bGap - 10,
        y: Math.floor((bYTop + middle) / 2),
      }
      const upperEnd = { x: bX, y: middle }
      const upperCurve = quadraticBezier(
        upperStart,
        upperControl,
        upperEnd,
        stepsPerCurve
      )

      // Lower bubble: from the middle to the bottom.
      const lowerStart = { x: bX, y: middle }
      const lowerControl = {
        x: bX + bWidth + bGap,
        y: Math.floor((middle + bYBottom) / 2),
      }
      const lowerEnd = { x: bX, y: bYBottom }
      const lowerCurve = quadraticBezier(
        lowerStart,
        lowerControl,
        lowerEnd,
        stepsPerCurve
      )

      // Combine the curves.
      points = points.concat(upperCurve, lowerCurve)

      // Add a vertical line from the bottom of the B back up to the top.
      const closingLine = generateVerticalLine(bX, bYBottom, bYTop)
      points = points.concat(closingLine)

      return points
    }

    // Dynamically scale parameters for the shapes.
    // Use Math.max to ensure values don't get too small.
    const cCenterX = Math.floor(termWidth * 0.3)
    const cCenterY = Math.floor(termHeight / 2)
    const cRadius = Math.max(2, Math.floor(8 * scaleFactor))
    const cSteps = Math.max(10, Math.floor(30 * scaleFactor))

    const bX = Math.floor(termWidth * 0.55)
    const bYTop = Math.floor(termHeight / 2 - 7 * scaleFactor)
    const bYBottom = Math.floor(termHeight / 2 + 7 * scaleFactor)
    const bWidth = Math.max(2, Math.floor(8 * scaleFactor))
    const bGap = Math.max(1, Math.floor(35 * scaleFactor))
    const bStepsPerCurve = Math.max(10, Math.floor(20 * scaleFactor))

    // Generate the paths.
    const fullPath = [
      ...generateCPath(cCenterX, cCenterY, cRadius, cSteps),
      ...generateBPath(bX, bYTop, bYBottom, bWidth, bGap, bStepsPerCurve),
    ]

    // Array of picocolors functions for random colors.
    const colors = [red, green, yellow, blue, magenta, cyan]
    function getRandomColor() {
      return colors[Math.floor(Math.random() * colors.length)]
    }

    // Animation state: index into the fullPath.
    let index = 0
    let completedCycle = false

    // Main animation function
    function animate() {
      if (index >= fullPath.length) {
        completedCycle = true
        return
      }

      const { x, y } = fullPath[index]
      const cursorPosition = `\u001b[${y + 1};${x + 1}H`
      process.stdout.write(cursorPosition + getRandomColor()(text))

      index++
    }

    clearScreen()
    const interval = setInterval(() => {
      animate()
      if (completedCycle) {
        clearInterval(interval)
        clearScreen()
        this.returnControlToUser()
      }
    }, 100)
  }

  private handleExit() {
    Spinner.get().restoreCursor()
    console.log('\n')

    const logMessages = []
    const totalCredits = Object.values(this.client.creditsByPromptId)
      .flat()
      .reduce((sum, credits) => sum + credits, 0)

    logMessages.push(`${pluralize(totalCredits, 'credit')} used this session.`)
    if (this.client.limit && this.client.usage && this.client.nextQuotaReset) {
      const daysUntilReset = Math.max(
        0,
        Math.floor(
          (this.client.nextQuotaReset.getTime() - Date.now()) /
            (1000 * 60 * 60 * 24)
        )
      )
      logMessages.push(
        `${Math.max(
          0,
          this.client.limit - this.client.usage
        )} credits remaining. Renews in ${pluralize(daysUntilReset, 'day')}.`
      )
    }

    console.log(logMessages.join(' '))
    console.log(green('Codebuff out!'))
    process.exit(0)
  }

  private detectPasting() {
    const currentTime = Date.now()
    const timeDiff = currentTime - this.lastInputTime
    if (timeDiff < 10) {
      this.consecutiveFastInputs++
      if (this.consecutiveFastInputs >= 2) {
        this.isPasting = true
      }
    } else {
      this.consecutiveFastInputs = 0
      if (this.isPasting) {
        this.isPasting = false
      }
    }
    this.lastInputTime = currentTime
  }

  private handleDiff() {
    if (this.client.lastChanges.length === 0) {
      console.log(yellow('No changes found in the last assistant response.'))
      return
    }

    this.client.lastChanges.forEach((change) => {
      console.log(bold(`___${change.path}___`))
      const lines = change.content
        .split('\n')
        .map((line) => (change.type === 'file' ? '+' + line : line))

      lines.forEach((line) => {
        if (line.startsWith('+')) {
          console.log(green(line))
        } else if (line.startsWith('-')) {
          console.log(red(line))
        } else if (line.startsWith('@@')) {
          console.log(cyan(line))
        } else {
          console.log(line)
        }
      })
    })
  }

  // Checkpoint command handlers
  private async handleCheckpoints(): Promise<void> {
    console.log(checkpointManager.getCheckpointsAsString())
    this.freshPrompt()
  }

  private async handleRestoreCheckpoint(id: number): Promise<void> {
    if (checkpointManager.disabledReason !== null) {
      console.log(
        red(`Checkpoints not enabled: ${checkpointManager.disabledReason}`)
      )
      this.freshPrompt()
      return
    }

    const checkpoint = checkpointManager.checkpoints[id - 1]
    if (!checkpoint) {
      console.log(red(`Checkpoint #${id} not found.`))
      this.freshPrompt()
      return
    }

    // Wait for save before trying to restore checkpoint
    const latestCheckpoint = checkpointManager.getLatestCheckpoint()
    await latestCheckpoint?.fileStateIdPromise

    await this.restoreAgentStateAndFiles(checkpoint)

    console.log(green(`Restored to checkpoint #${id}.`))

    // Insert the original user input that created this checkpoint
    this.freshPrompt()
    if (!checkpoint.userInput.match(restoreCheckpointRegex)) {
      this.rl.write(checkpoint.userInput)
    }
  }

  private async restoreAgentStateAndFiles(
    checkpoint: Checkpoint
  ): Promise<void> {
    // Restore the agentState
    this.client.agentState = JSON.parse(checkpoint.agentStateString)

    // Restore file state
    if (!(await checkpointManager.restoreCheckointFileState(checkpoint.id))) {
      throw new AssertionError({
        message: `Internal error: checkpoint ${checkpoint.id} not found`,
      })
    }
  }

  private async handleClearCheckpoints(): Promise<void> {
    checkpointManager.clearCheckpoints()
    console.log('Cleared all checkpoints.')
    this.freshPrompt()
  }
}<|MERGE_RESOLUTION|>--- conflicted
+++ resolved
@@ -326,19 +326,8 @@
     this.isReceivingResponse = false
 
     Spinner.get().stop()
-<<<<<<< HEAD
-=======
-
-    if (this.client.lastRequestCredits >= REQUEST_CREDIT_SHOW_THRESHOLD) {
-      console.log(
-        `\n${pluralize(this.client.lastRequestCredits, 'credit')} used for this request.`
-      )
-    }
-    this.client.showUsageWarning()
-    console.log()
 
     this.freshPrompt()
->>>>>>> 0f830d79
   }
 
   private returnControlToUser() {
