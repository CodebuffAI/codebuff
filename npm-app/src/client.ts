import {
  yellow,
  red,
  green,
  bold,
<<<<<<< HEAD
=======
  blue,
>>>>>>> 298a17bc
  underline,
  blueBright,
  blue,
} from 'picocolors'
import { APIRealtimeClient } from 'common/websockets/websocket-client'
import { backendUrl } from './config'

import {
  getFiles,
  getProjectFileContext,
  getProjectRoot,
} from './project-files'
import { activeBrowserRunner, BrowserRunner } from './browser-runner'
import { User } from 'common/util/credentials'
import { userFromJson, CREDENTIALS_PATH } from './credentials'
import { ChatStorage } from './chat-storage'
import {
  InitResponseSchema,
  PromptResponseSchema,
  ServerAction,
  UsageReponseSchema,
  UsageResponse,
} from 'common/actions'
import { handleToolCall } from './tool-handlers'
import { CREDITS_REFERRAL_BONUS, type CostMode } from 'common/constants'
import * as readline from 'readline'

import path from 'path'
import * as fs from 'fs'
import { match, P } from 'ts-pattern'
import { calculateFingerprint } from './fingerprint'
import { FileVersion, ProjectFileContext } from 'common/util/file'
import { GitCommand } from './types'
import { displayGreeting } from './menu'
import { spawn } from 'child_process'
import { Spinner } from './utils/spinner'
import {
  AgentState,
  ToolResult,
  getInitialAgentState,
} from 'common/types/agent-state'

export class Client {
  private webSocket: APIRealtimeClient
  private chatStorage: ChatStorage
  private returnControlToUser: () => void
  private fingerprintId: string | undefined
  private costMode: CostMode
  public fileVersions: FileVersion[][] = []
  public fileContext: ProjectFileContext | undefined
  public agentState: AgentState | undefined

  public user: User | undefined
  public lastWarnedPct: number = 0
  public usage: number = 0
  public limit: number = 0
  public subscription_active: boolean = false
  public lastRequestCredits: number = 0
  public sessionCreditsUsed: number = 0
  public nextQuotaReset: Date | null = null
  private hadFileChanges: boolean = false
  private git: GitCommand
  private rl: readline.Interface

  constructor(
    websocketUrl: string,
    chatStorage: ChatStorage,
    onWebSocketError: () => void,
    onWebSocketReconnect: () => void,
    returnControlToUser: () => void,
    costMode: CostMode,
    git: GitCommand,
    rl: readline.Interface
  ) {
    this.costMode = costMode
    this.git = git
    this.webSocket = new APIRealtimeClient(
      websocketUrl,
      onWebSocketError,
      onWebSocketReconnect
    )
    this.chatStorage = chatStorage
    this.user = this.getUser()
    this.getFingerprintId()
    this.returnControlToUser = returnControlToUser
    this.rl = rl
  }

  async exit() {
    if (activeBrowserRunner) {
      activeBrowserRunner.shutdown()
    }
    process.exit(0)
  }

  public initAgentState(projectFileContext: ProjectFileContext) {
    this.agentState = getInitialAgentState(projectFileContext)

    const { knowledgeFiles } = projectFileContext
    this.fileContext = projectFileContext
    this.fileVersions = [
      Object.entries(knowledgeFiles).map(([path, content]) => ({
        path,
        content,
      })),
    ]
  }

  private async getFingerprintId(): Promise<string> {
    if (this.fingerprintId) {
      return this.fingerprintId
    }

    this.fingerprintId =
      this.user?.fingerprintId ?? (await calculateFingerprint())
    return this.fingerprintId
  }

  private getUser(): User | undefined {
    if (!fs.existsSync(CREDENTIALS_PATH)) {
      return
    }
    const credentialsFile = fs.readFileSync(CREDENTIALS_PATH, 'utf8')
    const user = userFromJson(credentialsFile)
    return user
  }

  async connect() {
    await this.webSocket.connect()
    this.setupSubscriptions()
  }

  async handleReferralCode(referralCode: string) {
    if (this.user) {
      try {
        const redeemReferralResp = await fetch(
          `${process.env.NEXT_PUBLIC_APP_URL}/api/referrals`,
          {
            method: 'POST',
            headers: {
              'Content-Type': 'application/json',
              Cookie: `next-auth.session-token=${this.user.authToken};`,
            },
            body: JSON.stringify({
              referralCode,
              authToken: this.user.authToken,
            }),
          }
        )
        const respJson = await redeemReferralResp.json()
        if (redeemReferralResp.ok) {
          console.log(
            [
              green(
                `Noice, you've earned an extra ${respJson.credits_redeemed} credits!`
              ),
              `(pssst: you can also refer new users and earn ${CREDITS_REFERRAL_BONUS} credits for each referral at: ${process.env.NEXT_PUBLIC_APP_URL}/referrals)`,
            ].join('\n')
          )
          this.getUsage()
        } else {
          throw new Error(respJson.error)
        }
      } catch (e) {
        const error = e as Error
        console.error(red('Error: ' + error.message))
        this.returnControlToUser()
      }
    } else {
      await this.login(referralCode)
    }
  }

  async logout() {
    if (this.user) {
      try {
        const response = await fetch(`${backendUrl}/api/auth/cli/logout`, {
          method: 'POST',
          headers: { 'Content-Type': 'application/json' },
          body: JSON.stringify({
            authToken: this.user.authToken,
            userId: this.user.id,
            fingerprintId: this.user.fingerprintId,
            fingerprintHash: this.user.fingerprintHash,
          }),
        })

        if (!response.ok) {
          const error = await response.text()
          console.error(red('Failed to log out: ' + error))
        }

        try {
          fs.unlinkSync(CREDENTIALS_PATH)
          console.log(`You (${this.user.name}) have been logged out.`)
          this.user = undefined
        } catch (error) {
          console.error('Error removing credentials file:', error)
        }
      } catch (error) {
        console.error('Error during logout:', error)
      }
    }
  }

  async login(referralCode?: string) {
    if (this.user) {
      console.log(
        `You are currently logged in as ${this.user.name}. Please enter "logout" first if you want to login as a different user.`
      )
      this.returnControlToUser()
      return
    }

    try {
      const response = await fetch(`${backendUrl}/api/auth/cli/code`, {
        method: 'POST',
        headers: { 'Content-Type': 'application/json' },
        body: JSON.stringify({
          fingerprintId: await this.getFingerprintId(),
          referralCode,
        }),
      })

      if (!response.ok) {
        const error = await response.text()
        console.error(red('Login code request failed: ' + error))
        this.returnControlToUser()
        return
      }

      const { loginUrl, fingerprintHash } = await response.json()

      const responseToUser = [
        '\n',
        `Press ${blue('ENTER')} to open your browser and finish logging in...`,
      ]

      console.log(responseToUser.join('\n'))

      let shouldRequestLogin = true
      this.rl.once('line', () => {
        if (shouldRequestLogin) {
          spawn(`open ${loginUrl}`, { shell: true })
          console.log(
            'Done. If nothing happened, copy and paste this link into your browser:'
          )
          console.log()
          console.log(blue(bold(underline(loginUrl))))
        }
      })

      const initialTime = Date.now()
      const pollInterval = setInterval(async () => {
        if (Date.now() - initialTime > 5 * 60 * 1000 && shouldRequestLogin) {
          shouldRequestLogin = false
          console.log(
            'Unable to login. Please try again by typing "login" in the terminal.'
          )
          this.returnControlToUser()
          clearInterval(pollInterval)
          return
        }

        if (!shouldRequestLogin) {
          clearInterval(pollInterval)
          return
        }

        try {
          const statusResponse = await fetch(
            `${backendUrl}/api/auth/cli/status?fingerprintId=${await this.getFingerprintId()}&fingerprintHash=${fingerprintHash}`
          )

          if (!statusResponse.ok) {
            if (statusResponse.status !== 401) {
              // Ignore 401s during polling
              console.error(
                'Error checking login status:',
                await statusResponse.text()
              )
            }
            return
          }

          const { user, message } = await statusResponse.json()
          if (user) {
            shouldRequestLogin = false
            this.user = user
            const credentialsPathDir = path.dirname(CREDENTIALS_PATH)
            fs.mkdirSync(credentialsPathDir, { recursive: true })
            fs.writeFileSync(
              CREDENTIALS_PATH,
              JSON.stringify({ default: user })
            )

            const referralLink = `${process.env.NEXT_PUBLIC_APP_URL}/referrals`
            const responseToUser = [
              'Authentication successful! 🎉',
              bold(`Hey there, ${user.name}.`),
              `Refer new users and earn ${CREDITS_REFERRAL_BONUS} credits per month for each of them: ${blueBright(referralLink)}`,
            ]
            console.log('\n' + responseToUser.join('\n'))
            this.lastWarnedPct = 0

            displayGreeting(this.costMode, null)
            clearInterval(pollInterval)
            this.returnControlToUser()
          }
        } catch (error) {
          console.error('Error checking login status:', error)
        }
      }, 5000)
    } catch (error) {
      console.error('Error during login:', error)
      this.returnControlToUser()
    }
  }

  public setUsage({
    usage,
    limit,
    subscription_active,
    next_quota_reset,
    referralLink,
    session_credits_used,
  }: Omit<UsageResponse, 'type'>) {
    this.usage = usage
    this.limit = limit
    this.subscription_active = subscription_active
    this.nextQuotaReset = next_quota_reset
    if (!!session_credits_used) {
      this.lastRequestCredits = Math.max(
        session_credits_used - this.sessionCreditsUsed,
        0
      )
      this.sessionCreditsUsed = session_credits_used
    }
    // this.showUsageWarning(referralLink)
  }

  private setupSubscriptions() {
    this.webSocket.subscribe('action-error', (action) => {
      console.error(['', red(`Error: ${action.message}`)].join('\n'))
      this.returnControlToUser()
      return
    })

    this.webSocket.subscribe('read-files', (a) => {
      const { filePaths, requestId } = a
      const files = getFiles(filePaths)

      this.webSocket.sendAction({
        type: 'read-files-response',
        files,
        requestId,
      })
    })

    this.webSocket.subscribe('npm-version-status', (action) => {
      const { isUpToDate } = action
      if (!isUpToDate) {
        console.warn(
          yellow(
            `\nThere's a new version of Codebuff! Please update to ensure proper functionality.\nUpdate now by running: npm install -g codebuff`
          )
        )
      }
    })

    this.webSocket.subscribe('usage-response', (action) => {
      this.returnControlToUser()
      const parsedAction = UsageReponseSchema.safeParse(action)
      if (!parsedAction.success) return
      const a = parsedAction.data
      console.log()
      console.log(
        green(underline(`Codebuff usage:`)),
        `${a.usage} / ${a.limit} credits`
      )
      this.setUsage(a)
      this.showUsageWarning(a.referralLink)
    })
  }

  public showUsageWarning(referralLink?: string) {
    const errorCopy = [
      this.user
        ? `Visit ${blue(bold(process.env.NEXT_PUBLIC_APP_URL + '/pricing'))} to upgrade – or refer a new user and earn ${CREDITS_REFERRAL_BONUS} credits per month: ${blue(bold(referralLink))}`
        : green('Type "login" below to sign up and get more credits!'),
    ].join('\n')

    const pct: number = match(Math.floor((this.usage / this.limit) * 100))
      .with(P.number.gte(100), () => 100)
      .with(P.number.gte(75), () => 75)
      .otherwise(() => 0)

    if (pct >= 100) {
      this.lastWarnedPct = 100
      if (!this.subscription_active) {
        console.error(
          [red('You have reached your monthly usage limit.'), errorCopy].join(
            '\n'
          )
        )
        return
      }

      if (this.subscription_active && this.lastWarnedPct < 100) {
        console.warn(
          yellow(
            `You have exceeded your monthly quota, but feel free to keep using Codebuff! We'll continue to charge you for the overage until your next billing cycle. See ${process.env.NEXT_PUBLIC_APP_URL}/usage for more details.`
          )
        )
        return
      }
    }

    if (pct > 0 && pct > this.lastWarnedPct) {
      console.warn(
        [
          '',
          yellow(
            `You have used over ${pct}% of your monthly usage limit (${this.usage}/${this.limit} credits).`
          ),
          errorCopy,
        ].join('\n')
      )
      this.lastWarnedPct = pct
    }
  }

  async generateCommitMessage(stagedChanges: string): Promise<string> {
    return new Promise(async (resolve, reject) => {
      const unsubscribe = this.webSocket.subscribe(
        'commit-message-response',
        (action) => {
          unsubscribe()
          resolve(action.commitMessage)
        }
      )

      this.webSocket.sendAction({
        type: 'generate-commit-message',
        fingerprintId: await this.getFingerprintId(),
        authToken: this.user?.authToken,
        stagedChanges,
      })
    })
  }

  async sendUserInput(prompt: string) {
    if (!this.agentState) {
      throw new Error('Agent state not initialized')
    }
    const userInputId =
      `mc-input-` + Math.random().toString(36).substring(2, 15)

    const { responsePromise, stopResponse } = this.subscribeToResponse(
      (chunk) => {
        Spinner.get().stop()
        process.stdout.write(chunk)
      },
      userInputId,
      () => {
        Spinner.get().stop()
        process.stdout.write(green(underline('\nCodebuff') + ':') + ' ')
      }
    )

    Spinner.get().start()
    this.webSocket.sendAction({
      type: 'prompt',
      promptId: userInputId,
      prompt,
      agentState: this.agentState,
      toolResults: [],
      fingerprintId: await this.getFingerprintId(),
      authToken: this.user?.authToken,
      costMode: this.costMode,
    })

    return {
      responsePromise,
      stopResponse,
    }
  }

  subscribeToResponse(
    onChunk: (chunk: string) => void,
    userInputId: string,
    onStreamStart: () => void
  ) {
    let responseBuffer = ''
    let resolveResponse: (
      value: ServerAction & { type: 'prompt-response' } & {
        wasStoppedByUser: boolean
      }
    ) => void
    let rejectResponse: (reason?: any) => void
    let unsubscribeChunks: () => void
    let unsubscribeComplete: () => void
    let streamStarted = false

    const responsePromise = new Promise<
      ServerAction & { type: 'prompt-response' } & {
        wasStoppedByUser: boolean
      }
    >((resolve, reject) => {
      resolveResponse = resolve
      rejectResponse = reject
    })

    const stopResponse = () => {
      unsubscribeChunks()
      unsubscribeComplete()
      resolveResponse({
        type: 'prompt-response',
        promptId: userInputId,
        agentState: this.agentState!,
        toolCalls: [],
        toolResults: [],
        wasStoppedByUser: true,
      })
    }

    unsubscribeChunks = this.webSocket.subscribe('response-chunk', (a) => {
      if (a.userInputId !== userInputId) return
      const { chunk } = a

      if (!streamStarted && chunk.trim()) {
        streamStarted = true
        onStreamStart()
      }

      responseBuffer += chunk
      onChunk(chunk)
    })

    unsubscribeComplete = this.webSocket.subscribe(
      'prompt-response',
      async (action) => {
        const parsedAction = PromptResponseSchema.safeParse(action)
        if (!parsedAction.success || action.promptId !== userInputId) return
        const a = parsedAction.data
        this.agentState = a.agentState

        Spinner.get().stop()
        let isComplete = false
        const toolResults: ToolResult[] = [...a.toolResults]

        for (const toolCall of a.toolCalls) {
          if (toolCall.name === 'end_turn') {
            isComplete = true
            continue
          }
          if (toolCall.name === 'write_file') {
            this.hadFileChanges = true
          }
          const toolResult = await handleToolCall(toolCall, getProjectRoot())
          toolResults.push(toolResult)
        }
        if (!isComplete) {
          Spinner.get().start()
          // Continue the prompt with the tool results.
          this.webSocket.sendAction({
            type: 'prompt',
            promptId: userInputId,
            prompt: undefined,
            agentState: this.agentState,
            toolResults,
            fingerprintId: await this.getFingerprintId(),
            authToken: this.user?.authToken,
            costMode: this.costMode,
          })
          return
        }

        if (this.hadFileChanges) {
          console.log(
            '\nComplete! Type "diff" to review changes or "undo" to revert.'
          )
          this.hadFileChanges = false
        }

        unsubscribeChunks()
        unsubscribeComplete()
        resolveResponse({ ...a, wasStoppedByUser: false })

        if (
          !a.usage ||
          !a.next_quota_reset ||
          a.subscription_active === undefined ||
          !a.limit
        ) {
          return
        }

        this.setUsage({
          usage: a.usage,
          limit: a.limit,
          subscription_active: a.subscription_active,
          next_quota_reset: a.next_quota_reset,
          session_credits_used: a.session_credits_used ?? 0,
        })

        this.showUsageWarning(a.referralLink)

        if (this.limit !== a.limit) {
          this.lastWarnedPct = 0
        }
      }
    )

    return {
      responsePromise,
      stopResponse,
    }
  }

  public async getUsage() {
    this.webSocket.sendAction({
      type: 'usage',
      fingerprintId: await this.getFingerprintId(),
      authToken: this.user?.authToken,
    })
  }

  public async warmContextCache() {
    const fileContext = await getProjectFileContext(
      getProjectRoot(),
      {},
      this.fileVersions
    )

    this.webSocket.subscribe('init-response', (a) => {
      const parsedAction = InitResponseSchema.safeParse(a)
      if (!parsedAction.success) return

      this.setUsage(parsedAction.data)
    })

    this.webSocket
      .sendAction({
        type: 'init',
        fingerprintId: await this.getFingerprintId(),
        authToken: this.user?.authToken,
        fileContext,
      })
      .catch((e) => {
        // console.error('Error warming context cache', e)
      })
  }
}<|MERGE_RESOLUTION|>--- conflicted
+++ resolved
@@ -3,10 +3,6 @@
   red,
   green,
   bold,
-<<<<<<< HEAD
-=======
-  blue,
->>>>>>> 298a17bc
   underline,
   blueBright,
   blue,
