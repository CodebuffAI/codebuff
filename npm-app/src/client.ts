--- conflicted
+++ resolved
@@ -69,16 +69,12 @@
   getProjectFileContext,
   getProjectRoot,
   getWorkingDirectory,
-<<<<<<< HEAD
   getCurrentRepositoryUrl,
-=======
-  startNewChat,
->>>>>>> 2a9d0e14
 } from './project-files'
 import { handleToolCall } from './tool-handlers'
 import { GitCommand, MakeNullable } from './types'
 import { identifyUser, trackEvent } from './utils/analytics'
-import { getRepoMetrics, gitCommandIsAvailable } from './utils/git'
+import { gitCommandIsAvailable } from './utils/git'
 import { logger, loggerContext } from './utils/logger'
 import { Spinner } from './utils/spinner'
 import { toolRenderers } from './utils/tool-renderers'
@@ -189,23 +185,18 @@
       onWebSocketError,
       onWebSocketReconnect
     )
-    loggerContext.costMode = this.costMode
-    loggerContext.model = this.model
     this.user = this.getUser()
     this.initFingerprintId()
-    const repoInfoPromise = this.setRepoContext()
     this.freshPrompt = freshPrompt
     this.reconnectWhenNextIdle = reconnectWhenNextIdle
-    repoInfoPromise.then(() =>
-      logger.info(
-        {
-          eventId: AnalyticsEvent.APP_LAUNCHED,
-          platform: os.platform(),
-          costMode: this.costMode,
-          model: this.model,
-        },
-        'App launched'
-      )
+    logger.info(
+      {
+        eventId: AnalyticsEvent.APP_LAUNCHED,
+        platform: os.platform(),
+        costMode: this.costMode,
+        model: this.model,
+      },
+      'App launched'
     )
   }
 
@@ -240,45 +231,11 @@
     this.fileContext = projectFileContext
   }
 
-  public async resetContext() {
-    if (!this.fileContext) return
-    this.initAgentState(this.fileContext)
-    this.lastToolResults = []
-    this.lastChanges = []
-    this.creditsByPromptId = {}
-    checkpointManager.clearCheckpoints(true)
-    setMessages([])
-    startNewChat()
-    await this.warmContextCache()
-  }
-
   private initFingerprintId(): string | Promise<string> {
     if (!this.fingerprintId) {
       this.fingerprintId = this.user?.fingerprintId ?? calculateFingerprint()
     }
     return this.fingerprintId
-  }
-
-  private async setRepoContext() {
-    const repoMetrics = await getRepoMetrics()
-
-    loggerContext.repoName = repoMetrics.repoName
-    loggerContext.repoAgeDays = repoMetrics.ageDays
-    loggerContext.repoTrackedFiles = repoMetrics.trackedFiles
-    loggerContext.repoCommits = repoMetrics.commits
-    loggerContext.repoCommitsLast30Days = repoMetrics.commitsLast30Days
-    loggerContext.repoAuthorsLast30Days = repoMetrics.authorsLast30Days
-
-    if (this.user) {
-      identifyUser(this.user?.id, {
-        repoName: loggerContext.repoName,
-        repoAgeDays: loggerContext.repoAgeDays,
-        repoTrackedFiles: loggerContext.repoTrackedFiles,
-        repoCommits: loggerContext.repoCommits,
-        repoCommitsLast30Days: loggerContext.repoCommitsLast30Days,
-        repoAuthorsLast30Days: loggerContext.repoAuthorsLast30Days,
-      })
-    }
   }
 
   private getUser(): User | undefined {
@@ -295,8 +252,6 @@
         platform: os.platform(),
         version: packageJson.version,
         hasGit: gitCommandIsAvailable(),
-        costMode: this.costMode,
-        model: this.model,
       })
       loggerContext.userId = user.id
       loggerContext.userEmail = user.email
@@ -557,16 +512,9 @@
           if (!statusResponse.ok) {
             if (statusResponse.status !== 401) {
               // Ignore 401s during polling
-              const text = await statusResponse.text()
-              console.error('Error checking login status:', text)
-              logger.error(
-                {
-                  errorMessage: text,
-                  errorStatus: statusResponse.status,
-                  errorStatusText: statusResponse.statusText,
-                  msg: 'Error checking login status',
-                },
-                'Error checking login status'
+              console.error(
+                'Error checking login status:',
+                await statusResponse.text()
               )
             }
             return
@@ -617,27 +565,10 @@
           }
         } catch (error) {
           console.error('Error checking login status:', error)
-          logger.error(
-            {
-              errorMessage:
-                error instanceof Error ? error.message : String(error),
-              errorStack: error instanceof Error ? error.stack : undefined,
-              msg: 'Error checking login status',
-            },
-            'Error checking login status'
-          )
         }
       }, 5000)
     } catch (error) {
       console.error('Error during login:', error)
-      logger.error(
-        {
-          errorMessage: error instanceof Error ? error.message : String(error),
-          errorStack: error instanceof Error ? error.stack : undefined,
-          msg: 'Error during login',
-        },
-        'Error during login'
-      )
       this.freshPrompt()
     }
   }
@@ -648,11 +579,6 @@
 
   public reconnect() {
     this.webSocket.forceReconnect()
-  }
-
-  public setCostMode(costMode: CostMode) {
-    this.costMode = costMode
-    loggerContext.costMode = this.costMode
   }
 
   private setupSubscriptions() {
@@ -844,11 +770,8 @@
       costMode: this.costMode,
       model: this.model,
       cwd: getWorkingDirectory(),
-<<<<<<< HEAD
       repositoryUrl: repositoryUrl || undefined,
-=======
       repoName: loggerContext.repoName,
->>>>>>> 2a9d0e14
     })
 
     return {
@@ -1050,7 +973,6 @@
             authToken: this.user?.authToken,
             costMode: this.costMode,
             model: this.model,
-            repoName: loggerContext.repoName,
           })
           return
         }
