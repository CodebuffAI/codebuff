import { spawn } from 'child_process'
import {
  existsSync,
  mkdirSync,
  readFileSync,
  unlinkSync,
  writeFileSync,
} from 'fs'
import path from 'path'
import { Interface } from 'readline'

import {
  FileChanges,
  FileChangeSchema,
  InitResponseSchema,
  MessageCostResponseSchema,
  PromptResponseSchema,
  ServerAction,
  UsageReponseSchema,
  UsageResponse,
} from 'common/actions'
import { ApiKeyType, READABLE_NAME } from 'common/api-keys/constants'
import {
  ASKED_CONFIG,
  CostMode,
  CREDITS_REFERRAL_BONUS,
  ONE_TIME_LABELS,
  ONE_TIME_TAGS,
  REQUEST_CREDIT_SHOW_THRESHOLD,
  SHOULD_ASK_CONFIG,
  UserState,
} from 'common/constants'
import { codebuffConfigFile as CONFIG_FILE_NAME } from 'common/json-config/constants'
import { AnalyticsEvent } from 'common/src/constants/analytics-events'
import {
  AgentState,
  getInitialAgentState,
  ToolResult,
} from 'common/types/agent-state'
import { buildArray } from 'common/util/array'
import { User } from 'common/util/credentials'
import { ProjectFileContext } from 'common/util/file'
import { pluralize } from 'common/util/string'
import { APIRealtimeClient } from 'common/websockets/websocket-client'
import {
  blue,
  blueBright,
  bold,
  green,
  red,
  underline,
  yellow,
} from 'picocolors'
import { match, P } from 'ts-pattern'
import { z } from 'zod'

import { getBackgroundProcessUpdates } from './background-process-manager'
import { activeBrowserRunner } from './browser-runner'
import { setMessages } from './chat-storage'
import { checkpointManager } from './checkpoints/checkpoint-manager'
import { backendUrl, websiteUrl } from './config'
import { CREDENTIALS_PATH, userFromJson } from './credentials'
import { calculateFingerprint } from './fingerprint'
import { displayGreeting } from './menu'
import {
  getFiles,
  getProjectFileContext,
  getProjectRoot,
} from './project-files'
import { handleToolCall } from './tool-handlers'
<<<<<<< HEAD
import { GitCommand, MakeNullable } from './types'
=======
import { GitCommand } from './types'
import { identifyUser, trackEvent } from './utils/analytics'
>>>>>>> 10cf6038
import { Spinner } from './utils/spinner'
import { toolRenderers } from './utils/tool-renderers'
import { createXMLStreamParser } from './utils/xml-stream-parser'
import { getScrapedContentBlocks, parseUrlsFromContent } from './web-scraper'

const LOW_BALANCE_THRESHOLD = 100

const WARNING_CONFIG = {
  [UserState.LOGGED_OUT]: {
    message: () => `Type "login" to unlock full access and get free credits!`,
    threshold: 100,
  },
  [UserState.DEPLETED]: {
    message: () =>
      [
        red(`\n❌ You have used all your credits.`),
        `Visit ${bold(blue(websiteUrl + '/usage'))} to add more credits and continue coding.`,
      ].join('\n'),
    threshold: 100,
  },
  [UserState.CRITICAL]: {
    message: (credits: number) =>
      [
        yellow(`\n🪫 Only ${bold(pluralize(credits, 'credit'))} remaining!`),
        yellow(`Visit ${bold(websiteUrl + '/usage')} to add more credits.`),
      ].join('\n'),
    threshold: 85,
  },
  [UserState.ATTENTION_NEEDED]: {
    message: (credits: number) =>
      [
        yellow(
          `\n⚠️ ${bold(pluralize(credits, 'credit'))} remaining. Consider topping up soon.`
        ),
      ].join('\n'),
    threshold: 75,
  },
  [UserState.GOOD_STANDING]: {
    message: () => '',
    threshold: 0,
  },
} as const

type UsageData = Omit<MakeNullable<UsageResponse, 'remainingBalance'>, 'type'>

export class Client {
  private webSocket: APIRealtimeClient
  private freshPrompt: () => void
  private reconnectWhenNextIdle: () => void
  private fingerprintId!: string | Promise<string>
  private costMode: CostMode
  private hadFileChanges: boolean = false
  private git: GitCommand
  private rl: Interface
  private responseComplete: boolean = false
<<<<<<< HEAD
  public pendingTopUpMessageAmount: number = 0
  private oneTimeTagsShown: Record<(typeof ONE_TIME_TAGS)[number], boolean> =
    Object.fromEntries(ONE_TIME_TAGS.map((tag) => [tag, false])) as Record<
      (typeof ONE_TIME_TAGS)[number],
=======
  private pendingTopUpMessageAmount: number | null = null
  private oneTimeFlags: Record<(typeof ONE_TIME_LABELS)[number], boolean> =
    Object.fromEntries(ONE_TIME_LABELS.map((tag) => [tag, false])) as Record<
      (typeof ONE_TIME_LABELS)[number],
>>>>>>> 10cf6038
      boolean
    >

  public usageData: UsageData = {
    usage: 0,
    remainingBalance: null,
    balanceBreakdown: undefined,
    next_quota_reset: null,
  }
  public fileContext: ProjectFileContext | undefined
  public lastChanges: FileChanges = []
  public agentState: AgentState | undefined
  public originalFileVersions: Record<string, string | null> = {}
  public creditsByPromptId: Record<string, number[]> = {}
  public user: User | undefined
  public lastWarnedPct: number = 0
  public storedApiKeyTypes: ApiKeyType[] = []
  public lastToolResults: ToolResult[] = []
  public model: string | undefined

  constructor({
    websocketUrl,
    onWebSocketError,
    onWebSocketReconnect,
    freshPrompt,
    reconnectWhenNextIdle,
    costMode,
    git,
    rl,
    model,
  }: {
    websocketUrl: string
    onWebSocketError: () => void
    onWebSocketReconnect: () => void
    freshPrompt: () => void
    reconnectWhenNextIdle: () => void
    costMode: CostMode
    git: GitCommand
    rl: Interface
    model: string | undefined
  }) {
    this.costMode = costMode
    this.model = model
    this.git = git
    this.webSocket = new APIRealtimeClient(
      websocketUrl,
      onWebSocketError,
      onWebSocketReconnect
    )
    this.user = this.getUser()
    this.initFingerprintId()
    this.freshPrompt = freshPrompt
    this.reconnectWhenNextIdle = reconnectWhenNextIdle
    this.rl = rl
    trackEvent(AnalyticsEvent.APP_LAUNCHED)
  }

  async exit() {
    if (activeBrowserRunner) {
      activeBrowserRunner.shutdown()
    }
    process.exit(0)
  }

  public initAgentState(projectFileContext: ProjectFileContext) {
    this.agentState = getInitialAgentState(projectFileContext)
    this.fileContext = projectFileContext
  }

  private initFingerprintId(): string | Promise<string> {
    if (!this.fingerprintId) {
      this.fingerprintId = this.user?.fingerprintId ?? calculateFingerprint()
    }
    return this.fingerprintId
  }

  private getUser(): User | undefined {
    if (!existsSync(CREDENTIALS_PATH)) {
      return
    }
    const credentialsFile = readFileSync(CREDENTIALS_PATH, 'utf8')
    const user = userFromJson(credentialsFile)
    if (user) {
      identifyUser(user.id, {
        email: user.email,
        name: user.name,
      })
    }
    return user
  }

  async connect() {
    await this.webSocket.connect()
    this.setupSubscriptions()
    await this.fetchStoredApiKeyTypes()
  }

  async fetchStoredApiKeyTypes(): Promise<void> {
    if (!this.user || !this.user.authToken) {
      return
    }

    // const TIMEOUT_MS = 5_000
    //   try {
    //     const timeoutPromise = new Promise<Response>((_, reject) => {
    //       setTimeout(() => reject(new Error('Request timed out')), TIMEOUT_MS)
    //     })

    //     const fetchPromise = fetch(
    //       `${process.env.NEXT_PUBLIC_APP_URL}/api/api-keys`,
    //       {
    //         method: 'GET',
    //         headers: {
    //           'Content-Type': 'application/json',
    //           Cookie: `next-auth.session-token=${this.user.authToken}`,
    //           Authorization: `Bearer ${this.user.authToken}`,
    //         },
    //       }
    //     )

    //     const response = await Promise.race([fetchPromise, timeoutPromise])

    //     if (response.ok) {
    //       const { keyTypes } = await response.json()
    //       this.storedApiKeyTypes = keyTypes as ApiKeyType[]
    //     } else {
    //       this.storedApiKeyTypes = []
    //     }
    //   } catch (error) {
    //     if (process.env.NODE_ENV !== 'production') {
    //       console.error(
    //         'Error fetching stored API key types (is there something else on port 3000?):',
    //         error
    //       )
    //     }
    //     this.storedApiKeyTypes = []
    //   }

    this.storedApiKeyTypes = []
  }

  async handleAddApiKey(keyType: ApiKeyType, apiKey: string): Promise<void> {
    if (!this.user || !this.user.authToken) {
      console.log(yellow("Please log in first using 'login'."))
      this.freshPrompt()
      return
    }

    const readableKeyType = READABLE_NAME[keyType]

    Spinner.get().start()
    try {
      const response = await fetch(
        `${process.env.NEXT_PUBLIC_APP_URL}/api/api-keys`,
        {
          method: 'POST',
          headers: {
            'Content-Type': 'application/json',
            Cookie: `next-auth.session-token=${this.user.authToken}`,
          },
          body: JSON.stringify({
            keyType,
            apiKey,
            authToken: this.user.authToken,
          }),
        }
      )

      Spinner.get().stop()
      const respJson = await response.json()

      if (response.ok) {
        console.log(green(`Successfully added ${readableKeyType} API key.`))
        if (!this.storedApiKeyTypes.includes(keyType)) {
          this.storedApiKeyTypes.push(keyType)
        }
      } else {
        throw new Error(respJson.message)
      }
    } catch (e) {
      Spinner.get().stop()
      const error = e as Error
      console.error(red('Error adding API key: ' + error.message))
    } finally {
      this.freshPrompt()
    }
  }

  async handleReferralCode(referralCode: string) {
    if (this.user) {
      try {
        const redeemReferralResp = await fetch(
          `${process.env.NEXT_PUBLIC_APP_URL}/api/referrals`,
          {
            method: 'POST',
            headers: {
              'Content-Type': 'application/json',
              Cookie: `next-auth.session-token=${this.user.authToken};`,
            },
            body: JSON.stringify({
              referralCode,
              authToken: this.user.authToken,
            }),
          }
        )
        const respJson = await redeemReferralResp.json()
        if (redeemReferralResp.ok) {
          console.log(
            [
              green(
                `Noice, you've earned an extra ${respJson.credits_redeemed} credits!`
              ),
              `(pssst: you can also refer new users and earn ${CREDITS_REFERRAL_BONUS} credits for each referral at: ${process.env.NEXT_PUBLIC_APP_URL}/referrals)`,
            ].join('\n')
          )
          this.getUsage()
        } else {
          throw new Error(respJson.error)
        }
      } catch (e) {
        const error = e as Error
        console.error(red('Error: ' + error.message))
        this.freshPrompt()
      }
    } else {
      await this.login(referralCode)
    }
  }

  async logout() {
    if (this.user) {
      try {
        const response = await fetch(`${websiteUrl}/api/auth/cli/logout`, {
          method: 'POST',
          headers: { 'Content-Type': 'application/json' },
          body: JSON.stringify({
            authToken: this.user.authToken,
            userId: this.user.id,
            fingerprintId: this.user.fingerprintId,
            fingerprintHash: this.user.fingerprintHash,
          }),
        })

        if (!response.ok) {
          const error = await response.text()
          console.error(red('Failed to log out: ' + error))
        }

        try {
          unlinkSync(CREDENTIALS_PATH)
          console.log(`You (${this.user.name}) have been logged out.`)
          this.user = undefined
          this.pendingTopUpMessageAmount = 0
          this.usageData = {
            usage: 0,
            remainingBalance: null,
            balanceBreakdown: undefined,
            next_quota_reset: null,
          }
          this.oneTimeFlags = Object.fromEntries(
            ONE_TIME_LABELS.map((tag) => [tag, false])
          ) as Record<(typeof ONE_TIME_LABELS)[number], boolean>
        } catch (error) {
          console.error('Error removing credentials file:', error)
        }
      } catch (error) {
        console.error('Error during logout:', error)
      }
    }
  }

  async login(referralCode?: string) {
    if (this.user) {
      console.log(
        `You are currently logged in as ${this.user.name}. Please enter "logout" first if you want to login as a different user.`
      )
      this.freshPrompt()
      return
    }

    try {
      const response = await fetch(`${websiteUrl}/api/auth/cli/code`, {
        method: 'POST',
        headers: { 'Content-Type': 'application/json' },
        body: JSON.stringify({
          fingerprintId: await this.fingerprintId,
          referralCode,
        }),
      })

      if (!response.ok) {
        const error = await response.text()
        console.error(red('Login code request failed: ' + error))
        this.freshPrompt()
        return
      }

      const { loginUrl, fingerprintHash, expiresAt } = await response.json()

      const responseToUser = [
        '\n',
        `Press ${blue('ENTER')} to open your browser and finish logging in...`,
      ]

      console.log(responseToUser.join('\n'))

      let shouldRequestLogin = true
      this.rl.once('line', () => {
        if (shouldRequestLogin) {
          spawn(`open ${loginUrl}`, { shell: true })
          console.log(
            "Opened a browser window to log you in! If it doesn't open automatically, you can click this link:"
          )
          console.log()
          console.log(blue(bold(underline(loginUrl))))
        }
      })

      const initialTime = Date.now()
      const pollInterval = setInterval(async () => {
        if (Date.now() - initialTime > 5 * 60 * 1000 && shouldRequestLogin) {
          shouldRequestLogin = false
          console.log(
            'Unable to login. Please try again by typing "login" in the terminal.'
          )
          this.freshPrompt()
          clearInterval(pollInterval)
          return
        }

        if (!shouldRequestLogin) {
          clearInterval(pollInterval)
          return
        }

        try {
          const fingerprintId = await this.fingerprintId
          const statusResponse = await fetch(
            `${websiteUrl}/api/auth/cli/status?fingerprintId=${fingerprintId}&fingerprintHash=${fingerprintHash}&expiresAt=${expiresAt}`
          )

          if (!statusResponse.ok) {
            if (statusResponse.status !== 401) {
              // Ignore 401s during polling
              console.error(
                'Error checking login status:',
                await statusResponse.text()
              )
            }
            return
          }

          const { user, message } = await statusResponse.json()
          if (user) {
            shouldRequestLogin = false
            this.user = user

            identifyUser(user.id, {
              email: user.email,
              name: user.name,
            })
            trackEvent(AnalyticsEvent.LOGIN, user.id, {
              fingerprintId,
            })

            const credentialsPathDir = path.dirname(CREDENTIALS_PATH)
            mkdirSync(credentialsPathDir, { recursive: true })
            writeFileSync(CREDENTIALS_PATH, JSON.stringify({ default: user }))

            const referralLink = `${process.env.NEXT_PUBLIC_APP_URL}/referrals`
            const responseToUser = [
              'Authentication successful! 🎉',
              bold(`Hey there, ${user.name}.`),
              `Refer new users and earn ${CREDITS_REFERRAL_BONUS} credits per month: ${blueBright(referralLink)}`,
            ]
            console.log('\n' + responseToUser.join('\n'))
            this.lastWarnedPct = 0
            this.oneTimeFlags = Object.fromEntries(
              ONE_TIME_LABELS.map((tag) => [tag, false])
            ) as Record<(typeof ONE_TIME_LABELS)[number], boolean>

            displayGreeting(this.costMode, null)
            clearInterval(pollInterval)
            this.freshPrompt()
          }
        } catch (error) {
          console.error('Error checking login status:', error)
        }
      }, 5000)
    } catch (error) {
      console.error('Error during login:', error)
      this.freshPrompt()
    }
  }

  public setUsage(usageData: Omit<UsageResponse, 'type'>) {
    this.usageData = usageData
  }

  public reconnect() {
    this.webSocket.forceReconnect()
  }

  private setupSubscriptions() {
    this.webSocket.subscribe('action-error', (action) => {
      if (action.error === 'Insufficient credits') {
        console.error(['', red(`Error: ${action.message}`)].join('\n'))
        console.error(
          `Visit ${blue(bold(process.env.NEXT_PUBLIC_APP_URL + '/usage'))} to add credits.`
        )
      } else if (action.error === 'Auto top-up disabled') {
        console.error(['', red(`Error: ${action.message}`)].join('\n'))
        console.error(
          yellow(
            `Visit ${blue(bold(process.env.NEXT_PUBLIC_APP_URL + '/usage'))} to update your payment settings.`
          )
        )
      } else {
        console.error(['', red(`Error: ${action.message}`)].join('\n'))
      }
      this.freshPrompt()
      return
    })

    this.webSocket.subscribe('read-files', (a) => {
      const { filePaths, requestId } = a
      const files = getFiles(filePaths)

      this.webSocket.sendAction({
        type: 'read-files-response',
        files,
        requestId,
      })
    })

    this.webSocket.subscribe('npm-version-status', (action) => {
      const { isUpToDate } = action
      if (!isUpToDate) {
        console.warn(
          yellow(
            `\nThere's a new version of Codebuff! Please update to ensure proper functionality.\nUpdate now by running: npm install -g codebuff`
          )
        )
      }
    })

    this.webSocket.subscribe('message-cost-response', (action) => {
      const parsedAction = MessageCostResponseSchema.safeParse(action)
      if (!parsedAction.success) return
      const response = parsedAction.data

      // Store credits used for this prompt
      if (!this.creditsByPromptId[response.promptId]) {
        this.creditsByPromptId[response.promptId] = []
      }
      this.creditsByPromptId[response.promptId].push(response.credits)
    })

    this.webSocket.subscribe('usage-response', (action) => {
      const parsedAction = UsageReponseSchema.safeParse(action)
      if (!parsedAction.success) {
        console.error(
          red('Received invalid usage data from server:'),
          parsedAction.error.errors
        )
        return
      }

      this.setUsage(parsedAction.data)

      // Store auto-topup amount if present, to be displayed when returning control to user
      if (parsedAction.data.autoTopupAdded) {
        this.pendingTopUpMessageAmount += parsedAction.data.autoTopupAdded
      }

      // Only show warning if the response is complete
      if (this.responseComplete) {
        this.showUsageWarning()
      }
    })

    // Used to handle server restarts gracefully
    this.webSocket.subscribe('request-reconnect', () => {
      this.reconnectWhenNextIdle()
    })
  }

  private showUsageWarning() {
    // Determine user state based on login status and credit balance
    const state = match({
      isLoggedIn: !!this.user,
      credits: this.usageData.remainingBalance,
    })
      .with({ isLoggedIn: false }, () => UserState.LOGGED_OUT)
      .with({ credits: P.number.gte(100) }, () => UserState.GOOD_STANDING)
      .with({ credits: P.number.gte(20) }, () => UserState.ATTENTION_NEEDED)
      .with({ credits: P.number.gte(1) }, () => UserState.CRITICAL)
      .otherwise(() => UserState.DEPLETED)

    const config = WARNING_CONFIG[state]

    // Reset warning percentage if in good standing
    if (state === UserState.GOOD_STANDING) {
      this.lastWarnedPct = 0
      return
    }

    // Show warning if we haven't warned at this threshold yet
    if (
      this.lastWarnedPct < config.threshold &&
      this.usageData.remainingBalance
    ) {
      const message = config.message(this.usageData.remainingBalance)
      console.warn(message)
      this.lastWarnedPct = config.threshold
      this.freshPrompt()
    }
  }

  async generateCommitMessage(stagedChanges: string): Promise<string> {
    return new Promise(async (resolve, reject) => {
      const unsubscribe = this.webSocket.subscribe(
        'commit-message-response',
        (action) => {
          unsubscribe()
          resolve(action.commitMessage)
        }
      )

      this.webSocket.sendAction({
        type: 'generate-commit-message',
        fingerprintId: await this.fingerprintId,
        authToken: this.user?.authToken,
        stagedChanges,
      })
    })
  }

  async sendUserInput(prompt: string) {
    if (!this.agentState) {
      throw new Error('Agent state not initialized')
    }
    const userInputId =
      `mc-input-` + Math.random().toString(36).substring(2, 15)

    const { responsePromise, stopResponse } = this.subscribeToResponse(
      (chunk) => {
        Spinner.get().stop()
        process.stdout.write(chunk)
      },
      userInputId,
      () => {
        Spinner.get().stop()
        process.stdout.write(green(underline('\nCodebuff') + ':') + ' ')
      },
      prompt
    )

    const urls = parseUrlsFromContent(prompt)
    const scrapedBlocks = await getScrapedContentBlocks(urls)
    const scrapedContent =
      scrapedBlocks.length > 0 ? scrapedBlocks.join('\n\n') + '\n\n' : ''

    // Append process updates to existing tool results
    const toolResults = buildArray(
      ...(this.lastToolResults || []),
      ...getBackgroundProcessUpdates(),
      scrapedContent && {
        id: 'scraped-content',
        name: 'web-scraper',
        result: scrapedContent,
      }
    )

    Spinner.get().start()
    this.webSocket.sendAction({
      type: 'prompt',
      promptId: userInputId,
      prompt,
      agentState: this.agentState,
      toolResults,
      fingerprintId: await this.fingerprintId,
      authToken: this.user?.authToken,
      costMode: this.costMode,
      model: this.model,
    })

    return {
      responsePromise,
      stopResponse,
    }
  }

  private subscribeToResponse(
    onChunk: (chunk: string) => void,
    userInputId: string,
    onStreamStart: () => void,
    prompt: string
  ) {
    let responseBuffer = ''
    let streamStarted = false
    let responseStopped = false
    let resolveResponse: (
      value: ServerAction & { type: 'prompt-response' } & {
        wasStoppedByUser: boolean
      }
    ) => void
    let rejectResponse: (reason?: any) => void
    let unsubscribeChunks: () => void
    let unsubscribeComplete: () => void

    const responsePromise = new Promise<
      ServerAction & { type: 'prompt-response' } & {
        wasStoppedByUser: boolean
      }
    >((resolve, reject) => {
      resolveResponse = resolve
      rejectResponse = reject
    })

    const stopResponse = () => {
      responseStopped = true
      unsubscribeChunks()
      unsubscribeComplete()

      const additionalMessages = [
        { role: 'user' as const, content: prompt },
        {
          role: 'user' as const,
          content: `<system><assistant_message>${responseBuffer}</assistant_message>[RESPONSE_CANCELED_BY_USER]</system>`,
        },
      ]

      // Update the agent state with just the assistant's response
      const { messageHistory } = this.agentState!
      const newMessages = [...messageHistory, ...additionalMessages]
      this.agentState = {
        ...this.agentState!,
        messageHistory: newMessages,
      }
      setMessages(newMessages)

      resolveResponse({
        type: 'prompt-response',
        promptId: userInputId,
        agentState: this.agentState!,
        toolCalls: [],
        toolResults: [],
        wasStoppedByUser: true,
      })
    }

    const xmlStreamParser = createXMLStreamParser(toolRenderers, (chunk) => {
      onChunk(chunk)
      responseBuffer += chunk
    })

    unsubscribeChunks = this.webSocket.subscribe('response-chunk', (a) => {
      if (a.userInputId !== userInputId) return
      const { chunk } = a

      const trimmed = chunk.trim()
      for (const tag of ONE_TIME_TAGS) {
        if (trimmed.startsWith(`<${tag}>`) && trimmed.endsWith(`</${tag}>`)) {
          if (this.oneTimeFlags[tag]) {
            return
          }
          Spinner.get().stop()
          const warningMessage = trimmed
            .replace(`<${tag}>`, '')
            .replace(`</${tag}>`, '')
          console.warn(yellow(`\n${warningMessage}`))
          this.oneTimeFlags[tag as (typeof ONE_TIME_LABELS)[number]] = true
          return
        }
      }

      if (chunk && chunk.trim()) {
        if (!streamStarted && chunk.trim()) {
          streamStarted = true
          onStreamStart()
        }
      }

      try {
        xmlStreamParser.write(chunk, 'utf8')
      } catch (e) {
        // console.error('Error writing chunk', e)
      }
    })

    unsubscribeComplete = this.webSocket.subscribe(
      'prompt-response',
      async (action) => {
        const parsedAction = PromptResponseSchema.safeParse(action)
        if (!parsedAction.success) return
        if (action.promptId !== userInputId) return
        const a = parsedAction.data
        let isComplete = false

        Spinner.get().stop()

        this.agentState = a.agentState
        const toolResults: ToolResult[] = [...a.toolResults]

        for (const toolCall of a.toolCalls) {
          try {
            if (toolCall.name === 'end_turn') {
              this.responseComplete = true
              isComplete = true
              continue
            }
            if (toolCall.name === 'write_file') {
              // Save lastChanges for `diff` command
              this.lastChanges.push(FileChangeSchema.parse(toolCall.parameters))
              this.hadFileChanges = true
            }
            if (
              toolCall.name === 'run_terminal_command' &&
              toolCall.parameters.mode === 'user'
            ) {
              // Special case: when terminal command is run it as a user command, then no need to reprompt assistant.
              this.responseComplete = true
              isComplete = true
            }
            if (
              toolCall.name === 'run_terminal_command' &&
              toolCall.parameters.mode === 'assistant' &&
              toolCall.parameters.process_type === 'BACKGROUND'
            ) {
              this.oneTimeFlags[SHOULD_ASK_CONFIG] = true
            }
            const toolResult = await handleToolCall(toolCall, getProjectRoot())
            toolResults.push(toolResult)
          } catch (error) {
            console.error(
              red(`Error parsing tool call ${toolCall.name}:\n${error}`)
            )
          }
        }
        if (
          toolResults.length > 0 ||
          a.toolCalls.some((call) => call.name === 'end_turn')
        ) {
          console.log()
        }

        // If we had any file changes, update the project context
        if (this.hadFileChanges) {
          this.fileContext = await getProjectFileContext(getProjectRoot(), {})
        }

        if (!isComplete) {
          // Append process updates to existing tool results
          toolResults.push(...getBackgroundProcessUpdates())
          // Continue the prompt with the tool results.
          this.webSocket.sendAction({
            type: 'prompt',
            promptId: userInputId,
            prompt: undefined,
            agentState: this.agentState,
            toolResults,
            fingerprintId: await this.fingerprintId,
            authToken: this.user?.authToken,
            costMode: this.costMode,
            model: this.model,
          })
          return
        }

        this.lastToolResults = toolResults
        xmlStreamParser.end()

        askConfig: if (
          this.oneTimeFlags[SHOULD_ASK_CONFIG] &&
          !this.oneTimeFlags[ASKED_CONFIG]
        ) {
          this.oneTimeFlags[ASKED_CONFIG] = true
          if (existsSync(path.join(getProjectRoot(), CONFIG_FILE_NAME))) {
            break askConfig
          }

          console.log(
            yellow(
              `✨ Recommended: run the 'init' command in order to create a configuration file!

If you would like background processes (like this one) to run automatically whenever codebuff starts, creating a ${CONFIG_FILE_NAME} config file can improve your workflow.
Go to https://www.codebuff.com/config for more information.
`
            )
          )
        }

        if (this.agentState) {
          setMessages(this.agentState.messageHistory)
        }

        // Show total credits used for this prompt if significant
        const credits =
          this.creditsByPromptId[userInputId]?.reduce((a, b) => a + b, 0) ?? 0
        if (credits >= REQUEST_CREDIT_SHOW_THRESHOLD) {
          console.log(`${pluralize(credits, 'credit')} used for this request.`)
        }

        if (this.hadFileChanges) {
          let checkpointAddendum = ''
          try {
            checkpointAddendum = ` or "checkpoint ${checkpointManager.getLatestCheckpoint().id}" to revert`
          } catch (error) {
            // No latest checkpoint, don't show addendum
          }
          console.log(
            `\nComplete! Type "diff" to review changes${checkpointAddendum}.`
          )
          this.hadFileChanges = false
          this.freshPrompt()
        }

        unsubscribeChunks()
        unsubscribeComplete()
        resolveResponse({ ...a, wasStoppedByUser: false })
      }
    )

    // Reset flags at the start of each response
    this.responseComplete = false

    return {
      responsePromise,
      stopResponse,
    }
  }

  public async getUsage() {
    try {
      const response = await fetch(`${backendUrl}/api/usage`, {
        method: 'POST',
        headers: {
          'Content-Type': 'application/json',
        },
        body: JSON.stringify({
          fingerprintId: await this.fingerprintId,
          authToken: this.user?.authToken,
        }),
      })

      const data = await response.json()

      // Use zod schema to validate response
      const parsedResponse = UsageReponseSchema.parse(data)

      if (data.type === 'action-error') {
        console.error(red(data.message))
        return
      }

      this.setUsage(parsedResponse)

      const usageLink = `${websiteUrl}/usage`
      const remainingColor =
        this.usageData.remainingBalance === null
          ? yellow
          : this.usageData.remainingBalance <= 0
            ? red
            : this.usageData.remainingBalance <= LOW_BALANCE_THRESHOLD
              ? red
              : green

      const totalCreditsUsedThisSession = Object.values(this.creditsByPromptId)
        .flat()
        .reduce((sum, credits) => sum + credits, 0)
      console.log(
        `Session usage: ${totalCreditsUsedThisSession.toLocaleString()}${
          this.usageData.remainingBalance !== null
            ? `. Credits Remaining: ${remainingColor(this.usageData.remainingBalance.toLocaleString())}`
            : '.'
        }`
      )

      if (this.usageData.next_quota_reset) {
        const resetDate = new Date(this.usageData.next_quota_reset)
        const today = new Date()
        const isToday = resetDate.toDateString() === today.toDateString()

        const dateDisplay = isToday
          ? resetDate.toLocaleString() // Show full date and time for today
          : resetDate.toLocaleDateString() // Just show date otherwise

        console.log(
          `Free credits will renew on ${dateDisplay}. Details: ${underline(blue(usageLink))}`
        )
      }

      this.showUsageWarning()
    } catch (error) {
      console.error(
        red(
          `Error checking usage: Please reach out to ${process.env.NEXT_PUBLIC_SUPPORT_EMAIL} for help.`
        )
      )
      // Check if it's a ZodError for more specific feedback
      if (error instanceof z.ZodError) {
        console.error(red('Data validation failed:'), error.errors)
      } else {
        console.error(error)
      }
    } finally {
      this.freshPrompt()
    }
  }

  public async warmContextCache() {
    const fileContext = await getProjectFileContext(getProjectRoot(), {})

    this.webSocket.subscribe('init-response', (a) => {
      const parsedAction = InitResponseSchema.safeParse(a)
      if (!parsedAction.success) return

      // Set initial usage data from the init response
      this.setUsage(parsedAction.data)
    })

    this.webSocket.sendAction({
      type: 'init',
      fingerprintId: await this.fingerprintId,
      authToken: this.user?.authToken,
      fileContext,
    })

    await this.fetchStoredApiKeyTypes()
  }
}<|MERGE_RESOLUTION|>--- conflicted
+++ resolved
@@ -68,12 +68,8 @@
   getProjectRoot,
 } from './project-files'
 import { handleToolCall } from './tool-handlers'
-<<<<<<< HEAD
 import { GitCommand, MakeNullable } from './types'
-=======
-import { GitCommand } from './types'
 import { identifyUser, trackEvent } from './utils/analytics'
->>>>>>> 10cf6038
 import { Spinner } from './utils/spinner'
 import { toolRenderers } from './utils/tool-renderers'
 import { createXMLStreamParser } from './utils/xml-stream-parser'
@@ -129,17 +125,9 @@
   private git: GitCommand
   private rl: Interface
   private responseComplete: boolean = false
-<<<<<<< HEAD
-  public pendingTopUpMessageAmount: number = 0
-  private oneTimeTagsShown: Record<(typeof ONE_TIME_TAGS)[number], boolean> =
-    Object.fromEntries(ONE_TIME_TAGS.map((tag) => [tag, false])) as Record<
-      (typeof ONE_TIME_TAGS)[number],
-=======
-  private pendingTopUpMessageAmount: number | null = null
   private oneTimeFlags: Record<(typeof ONE_TIME_LABELS)[number], boolean> =
     Object.fromEntries(ONE_TIME_LABELS.map((tag) => [tag, false])) as Record<
       (typeof ONE_TIME_LABELS)[number],
->>>>>>> 10cf6038
       boolean
     >
 
@@ -149,6 +137,7 @@
     balanceBreakdown: undefined,
     next_quota_reset: null,
   }
+  public pendingTopUpMessageAmount: number = 0
   public fileContext: ProjectFileContext | undefined
   public lastChanges: FileChanges = []
   public agentState: AgentState | undefined
