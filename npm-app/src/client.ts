--- conflicted
+++ resolved
@@ -68,14 +68,10 @@
   getProjectRoot,
 } from './project-files'
 import { handleToolCall } from './tool-handlers'
-<<<<<<< HEAD
+
 import { GitCommand, MakeNullable } from './types'
 import { identifyUser, trackEvent } from './utils/analytics'
-=======
-import { GitCommand } from './types'
-import { identifyUser } from './utils/analytics'
 import { logger, loggerContext } from './utils/logger'
->>>>>>> 920ec38f
 import { Spinner } from './utils/spinner'
 import { toolRenderers } from './utils/tool-renderers'
 import { createXMLStreamParser } from './utils/xml-stream-parser'
@@ -131,11 +127,7 @@
   private git: GitCommand
   private rl: Interface
   private responseComplete: boolean = false
-<<<<<<< HEAD
-=======
-  private pendingTopUpMessageAmount: number | null = null
   private responseBuffer: string = ''
->>>>>>> 920ec38f
   private oneTimeFlags: Record<(typeof ONE_TIME_LABELS)[number], boolean> =
     Object.fromEntries(ONE_TIME_LABELS.map((tag) => [tag, false])) as Record<
       (typeof ONE_TIME_LABELS)[number],
@@ -746,9 +738,10 @@
 
   /**
    * Shrinks all instances of more than 2 newlines in a row.
+   * Note: don't start or end colored text with newlines
    * @param chunk chunk to display
    */
-  private displayChunk(chunk: string) {
+  public displayChunk(chunk: string) {
     // Process chunk to limit consecutive newlines
     const combinedContent = this.responseBuffer + chunk
     const processedContent = combinedContent.replace(/\n{3,}/g, '\n\n')
@@ -974,21 +967,6 @@
           )
         }
 
-<<<<<<< HEAD
-=======
-        // Show auto top-up success message if it occurred during this response
-        if (this.pendingTopUpMessageAmount) {
-          this.displayChunk(
-            '\n\n' +
-              green(
-                `Auto top-up successful! ${this.pendingTopUpMessageAmount.toLocaleString()} credits added.`
-              ) +
-              '\n\n'
-          )
-          this.pendingTopUpMessageAmount = null
-        }
-
->>>>>>> 920ec38f
         if (this.hadFileChanges) {
           let checkpointAddendum = ''
           try {
