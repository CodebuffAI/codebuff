--- conflicted
+++ resolved
@@ -892,13 +892,8 @@
     )
 
     Spinner.get().start()
-<<<<<<< HEAD
-    const promptAction: ClientAction = {
-      type: 'prompt',
-=======
 
     const action = {
->>>>>>> 8c45c9f3
       promptId: userInputId,
       prompt,
       agentState: this.agentState,
@@ -908,11 +903,7 @@
       costMode: this.costMode,
       model: this.model,
       cwd: getWorkingDirectory(),
-<<<<<<< HEAD
       repoUrl: loggerContext.repoUrl,
-    }
-    this.webSocket.sendAction(promptAction)
-=======
       repoName: loggerContext.repoName,
     }
     if (cli.isManagerMode) {
@@ -926,7 +917,6 @@
         ...action,
       })
     }
->>>>>>> 8c45c9f3
 
     return {
       responsePromise,
@@ -1262,7 +1252,8 @@
         body: JSON.stringify({
           fingerprintId: await this.fingerprintId,
           authToken: this.user?.authToken,
-          ...(coverage.isCovered && coverage.organizationId && { orgId: coverage.organizationId }),
+          ...(coverage.isCovered &&
+            coverage.organizationId && { orgId: coverage.organizationId }),
         }),
       })
 
@@ -1406,7 +1397,6 @@
     await this.fetchStoredApiKeyTypes()
   }
 
-<<<<<<< HEAD
   /**
    * Checks if the current repository is covered by an organization.
    * @param remoteUrl Optional remote URL. If not provided, will try to get from git config.
@@ -1490,7 +1480,9 @@
         isCovered: false,
         error: error instanceof Error ? error.message : 'Unknown error',
       }
-=======
+    }
+  }
+
   private subscribeToManagerResponse(
     onChunk: (chunk: string) => void,
     userInputId: string,
@@ -1732,7 +1724,6 @@
     return {
       responsePromise,
       stopResponse,
->>>>>>> 8c45c9f3
     }
   }
 }