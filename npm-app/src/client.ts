import { yellow } from 'picocolors'

import packageJson from '../package.json'
import { APIRealtimeClient } from 'common/websockets/websocket-client'
import {
  getFiles,
  getProjectFileContext,
  getProjectRoot,
} from './project-files'
import { applyChanges } from 'common/util/changes'
import { CREDENTIALS_PATH, User, userFromJson } from 'common/util/credentials'
import { ChatStorage } from './chat-storage'
import { FileChanges, Message } from 'common/actions'
import { toolHandlers } from './tool-handlers'
<<<<<<< HEAD
import { STOP_MARKER } from 'common/constants'
import { fingerprintId, isProduction } from './config'
=======
import { STOP_MARKER, TOOL_RESULT_MARKER } from 'common/constants'
import { fingerprintId } from './config'
>>>>>>> 143b659f
import { parseUrlsFromContent, getScrapedContentBlocks } from './web-scraper'
import { uniq } from 'lodash'
import { spawn } from 'child_process'
import path from 'path'
import * as fs from 'fs'

export class Client {
  private webSocket: APIRealtimeClient
  private chatStorage: ChatStorage
  private currentUserInputId: string | undefined
  private user: User | undefined

  constructor(
    websocketUrl: string,
    chatStorage: ChatStorage,
    onWebSocketError: () => void
  ) {
    this.webSocket = new APIRealtimeClient(websocketUrl, onWebSocketError)
    this.chatStorage = chatStorage
  }

  private async setUser(): Promise<void> {
    // pull from root level of the user's filesystem – ~/.config/manicode/credentials.json

    if (!fs.existsSync(CREDENTIALS_PATH)) {
      return
    }

    const credentialsFile = fs.readFileSync(CREDENTIALS_PATH, 'utf8')
    this.user = userFromJson(credentialsFile)
  }

  async connect() {
    await this.setUser()
    await this.webSocket.connect()
    this.setupSubscriptions()
    this.checkNpmVersion()
  }

  async login() {
    this.webSocket.sendAction({
      type: 'login-code-request',
      fingerprintId,
    })
  }

  private setupSubscriptions() {
    this.webSocket.subscribe('tool-call', async (a) => {
      const { response, changes, data, userInputId } = a
      if (userInputId !== this.currentUserInputId) {
        return
      }

      const filesChanged = uniq(changes.map((change) => change.filePath))
      this.chatStorage.saveFilesChanged(filesChanged)

      applyChanges(getProjectRoot(), changes)

      const { id, name, input } = data

      const currentChat = this.chatStorage.getCurrentChat()
      const messages = currentChat.messages
      if (messages[messages.length - 1].role === 'assistant') {
        // Probably the last response from the assistant was cancelled and added immediately.
        return
      }

      const assistantMessage: Message = {
        role: 'assistant',
        content: response,
      }
      this.chatStorage.addMessage(
        this.chatStorage.getCurrentChat(),
        assistantMessage
      )

      const handler = toolHandlers[name]
      if (handler) {
        const content = await handler(input, id)
        const toolResultMessage: Message = {
          role: 'user',
          content: `${TOOL_RESULT_MARKER}\n${content}`,
        }
        this.chatStorage.addMessage(
          this.chatStorage.getCurrentChat(),
          toolResultMessage
        )
        await this.sendUserInput(changes, userInputId)
      } else {
        console.error(`No handler found for tool: ${name}`)
      }
    })

    this.webSocket.subscribe('read-files', (a) => {
      const { filePaths } = a
      const files = getFiles(filePaths)

      this.webSocket.sendAction({
        type: 'read-files-response',
        files,
      })
    })

    this.webSocket.subscribe('npm-version-status', (action) => {
      const { isUpToDate, latestVersion } = action
      if (!isUpToDate) {
        console.warn(
          yellow(
            `\nThere's a new version of Manicode! Please update to ensure proper functionality.\nUpdate now by running: npm install -g manicode`
          )
        )
      }
    })

    let shouldRequestLogin = false
    this.webSocket.subscribe('login-code-response', async (action) => {
      const url = action.loginUrl
      console.log('Please visit the following URL to log in:')
      console.log(url, '\n\n')

      const childProcess = spawn(`open ${url}`, {
        shell: true,
      })
      childProcess.on('close', (code) => {
        if (code === 0) {
          console.log('See you back here after you finish logging in 👋')

          // call backend every few seconds to check if user has been created yet, using our fingerprintId, for up to 5 minutes
          const initialTime = Date.now()
          shouldRequestLogin = true
          const handler = setInterval(() => {
            if (Date.now() - initialTime > 300000 || !shouldRequestLogin) {
              shouldRequestLogin = false
              clearInterval(handler)
              return
            }

            this.webSocket.sendAction({
              type: 'login-status-request',
              fingerprintId,
            })
          }, 5000)
        }
      })
    })

    this.webSocket.subscribe('auth-result', (action) => {
      shouldRequestLogin = false

      if (action.user) {
        console.log(
          '----------------',
          '\n',
          'Authentication successful!',
          'Welcome, ' + action.user.name
        )
        this.user = action.user

        // Store in config file
        const credentialsPathDir = path.dirname(CREDENTIALS_PATH)
        fs.mkdirSync(credentialsPathDir, { recursive: true })
        fs.writeFileSync(
          CREDENTIALS_PATH,
          JSON.stringify({ default: action.user })
        )
      } else {
        console.warn(
          `Authentication failed: ${action.message}. Please try again in a few minutes or contact support.`
        )
      }
    })
  }

  private checkNpmVersion() {
    this.webSocket.sendAction({
      type: 'check-npm-version',
      version: packageJson.version,
    })
  }

  async sendUserInput(previousChanges: FileChanges, userInputId: string) {
    this.currentUserInputId = userInputId
    const currentChat = this.chatStorage.getCurrentChat()
    const { messages, fileVersions } = currentChat
    const messageText = messages
      .map((m) => JSON.stringify(m.content))
      .join('\n')
    const filesContent = messageText.match(/<files>(.*?)<\/files>/gs)
    const lastFilesContent = filesContent
      ? filesContent[filesContent.length - 1]
      : ''
    const fileList = lastFilesContent
      .replace(/<\/?files>/g, '')
      .trim()
      .split(', ')
      .filter((str) => str)

    const lastMessage = messages[messages.length - 1]
    if (
      lastMessage.role === 'user' &&
      typeof lastMessage.content === 'string'
    ) {
      const urls = parseUrlsFromContent(lastMessage.content)
      const blocks = await getScrapedContentBlocks(urls)
      lastMessage.content += '\n\n' + blocks.join('\n\n')
    }

    const currentFileVersion =
      fileVersions[fileVersions.length - 1]?.files ?? {}
    const fileContext = await getProjectFileContext(
      fileList,
      currentFileVersion
    )
    this.webSocket.sendAction({
      type: 'user-input',
      userInputId,
      messages,
      fileContext,
      previousChanges,
      fingerprintId,
    })
  }

  subscribeToResponse(
    onChunk: (chunk: string) => void,
    userInputId: string,
    onStreamStart: () => void
  ) {
    let responseBuffer = ''
    let resolveResponse: (value: {
      response: string
      changes: FileChanges
      wasStoppedByUser: boolean
    }) => void
    let rejectResponse: (reason?: any) => void
    let unsubscribeChunks: () => void
    let unsubscribeComplete: () => void
    let streamStarted = false

    const responsePromise = new Promise<{
      response: string
      changes: FileChanges
      wasStoppedByUser: boolean
    }>((resolve, reject) => {
      resolveResponse = resolve
      rejectResponse = reject
    })

    const stopResponse = () => {
      this.currentUserInputId = undefined
      unsubscribeChunks()
      unsubscribeComplete()
      resolveResponse({
        response: responseBuffer + '\n[RESPONSE_STOPPED_BY_USER]',
        changes: [],
        wasStoppedByUser: true,
      })
    }

    unsubscribeChunks = this.webSocket.subscribe('response-chunk', (a) => {
      if (a.userInputId !== userInputId) return
      const { chunk } = a

      if (!streamStarted) {
        streamStarted = true
        onStreamStart()
      }

      responseBuffer += chunk
      onChunk(chunk)

      // Print a message when the response is complete, before the file changes are generated.
      if (responseBuffer.includes(STOP_MARKER)) {
        if (responseBuffer.includes('<' + '/file>'))
          console.log('\n\nGenerating file changes. Please wait...')
      }
    })

    unsubscribeComplete = this.webSocket.subscribe('response-complete', (a) => {
      if (a.userInputId !== userInputId) return
      unsubscribeChunks()
      unsubscribeComplete()
      resolveResponse({ ...a, wasStoppedByUser: false })
      this.currentUserInputId = undefined
    })

    return {
      responsePromise,
      stopResponse,
    }
  }

  public async warmContextCache() {
    const fileContext = await getProjectFileContext([], {})

    return new Promise<void>((resolve) => {
      this.webSocket.subscribe('warm-context-cache-response', () => {
        resolve()
      })

      this.webSocket
        .sendAction({
          type: 'warm-context-cache',
          fileContext,
          fingerprintId,
        })
        .catch((e) => {
          // console.error('Error warming context cache', e)
          resolve()
        })

      // If it takes too long, resolve the promise to avoid hanging the CLI.
      setTimeout(() => {
        resolve()
      }, 15_000)
    })
  }
}<|MERGE_RESOLUTION|>--- conflicted
+++ resolved
@@ -12,13 +12,8 @@
 import { ChatStorage } from './chat-storage'
 import { FileChanges, Message } from 'common/actions'
 import { toolHandlers } from './tool-handlers'
-<<<<<<< HEAD
-import { STOP_MARKER } from 'common/constants'
-import { fingerprintId, isProduction } from './config'
-=======
 import { STOP_MARKER, TOOL_RESULT_MARKER } from 'common/constants'
 import { fingerprintId } from './config'
->>>>>>> 143b659f
 import { parseUrlsFromContent, getScrapedContentBlocks } from './web-scraper'
 import { uniq } from 'lodash'
 import { spawn } from 'child_process'
