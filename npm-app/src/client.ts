import { spawn } from 'child_process'
import * as fs from 'fs'
import path from 'path'
import * as readline from 'readline'

import {
  FileChanges,
  FileChangeSchema,
  InitResponseSchema,
  MessageCostResponseSchema,
  PromptResponseSchema,
  ServerAction,
  UsageReponseSchema,
  UsageResponse,
} from 'common/actions'
import { ApiKeyType, READABLE_NAME } from 'common/api-keys/constants'
import {
  CostMode,
  CREDITS_REFERRAL_BONUS,
  ONE_TIME_TAGS,
  REQUEST_CREDIT_SHOW_THRESHOLD,
  UserState,
} from 'common/constants'
import {
  AgentState,
  getInitialAgentState,
  ToolResult,
} from 'common/types/agent-state'
import { User } from 'common/util/credentials'
import { ProjectFileContext } from 'common/util/file'
import { pluralize } from 'common/util/string'
import { APIRealtimeClient } from 'common/websockets/websocket-client'
import {
  blue,
  blueBright,
  bold,
  gray,
  green,
  red,
  underline,
  yellow,
} from 'picocolors'
import { match, P } from 'ts-pattern'
import { GrantType } from 'common/db/schema'
import { z } from 'zod'

import { getBackgroundProcessUpdates } from './background-process-manager'
import { activeBrowserRunner } from './browser-runner'
import { setMessages } from './chat-storage'
import { checkpointManager } from './checkpoints/checkpoint-manager'
import { backendUrl, websiteUrl } from './config'
import { CREDENTIALS_PATH, userFromJson } from './credentials'
import { calculateFingerprint } from './fingerprint'
import { displayGreeting } from './menu'
import {
  getFiles,
  getProjectFileContext,
  getProjectRoot,
} from './project-files'
import { handleToolCall } from './tool-handlers'
import { GitCommand } from './types'
import { Spinner } from './utils/spinner'
import { toolRenderers } from './utils/tool-renderers'
import { createXMLStreamParser } from './utils/xml-stream-parser'

const LOW_BALANCE_THRESHOLD = 100

const WARNING_CONFIG = {
  [UserState.LOGGED_OUT]: {
    message: () => `Type "login" to unlock full access and get free credits!`,
    threshold: 100,
  },
  [UserState.DEPLETED]: {
    message: () =>
      [
        red(`\n❌ You have used all your credits.`),
        `Visit ${bold(blue(websiteUrl + '/usage'))} to add more credits and continue coding.`,
      ].join('\n'),
    threshold: 100,
  },
  [UserState.CRITICAL]: {
    message: (credits: number) =>
      [
        yellow(`\n🪫 Only ${bold(pluralize(credits, 'credit'))} remaining!`),
        yellow(`Visit ${bold(websiteUrl + '/usage')} to add more credits.`),
      ].join('\n'),
    threshold: 85,
  },
  [UserState.ATTENTION_NEEDED]: {
    message: (credits: number) =>
      [
        yellow(
          `\n⚠️ ${bold(pluralize(credits, 'credit'))} remaining. Consider topping up soon.`
        ),
      ].join('\n'),
    threshold: 75,
  },
  [UserState.GOOD_STANDING]: {
    message: () => '',
    threshold: 0,
  },
} as const

export class Client {
  private webSocket: APIRealtimeClient
  private returnControlToUser: () => void
  private fingerprintId!: string | Promise<string>
  private costMode: CostMode
  private hadFileChanges: boolean = false
  private git: GitCommand
  private rl: readline.Interface
<<<<<<< HEAD
  private lastToolResults: ToolResult[] = []
  private extraGemini25ProMessageShown: boolean = false
  private responseComplete: boolean = false
  private topUpOccurred: boolean = false

  public usageData: Omit<UsageResponse, 'type'> = {
    usage: 0,
    remainingBalance: 0,
    balanceBreakdown: undefined,
    next_quota_reset: null,
    nextMonthlyGrant: 0,
  }
=======
  private oneTimeTagsShown: Record<(typeof ONE_TIME_TAGS)[number], boolean> =
    Object.fromEntries(ONE_TIME_TAGS.map((tag) => [tag, false])) as Record<
      (typeof ONE_TIME_TAGS)[number],
      boolean
    >

>>>>>>> 55b07dca
  public fileContext: ProjectFileContext | undefined
  public lastChanges: FileChanges = []
  public agentState: AgentState | undefined
  public originalFileVersions: Record<string, string | null> = {}
  public creditsByPromptId: Record<string, number[]> = {}
  public user: User | undefined
  public lastWarnedPct: number = 0
  public nextMonthlyGrant: number = 0
  public storedApiKeyTypes: ApiKeyType[] = []
  public lastToolResults: ToolResult[] = []
  public model: string | undefined

  constructor(
    websocketUrl: string,
    onWebSocketError: () => void,
    onWebSocketReconnect: () => void,
    returnControlToUser: () => void,
    costMode: CostMode,
    git: GitCommand,
    rl: readline.Interface,
    model: string | undefined
  ) {
    this.costMode = costMode
    this.model = model
    this.git = git
    this.webSocket = new APIRealtimeClient(
      websocketUrl,
      onWebSocketError,
      onWebSocketReconnect
    )
    this.user = this.getUser()
    this.initFingerprintId()
    this.returnControlToUser = returnControlToUser
    this.rl = rl
  }

  async exit() {
    if (activeBrowserRunner) {
      activeBrowserRunner.shutdown()
    }
    process.exit(0)
  }

  public initAgentState(projectFileContext: ProjectFileContext) {
    this.agentState = getInitialAgentState(projectFileContext)
    this.fileContext = projectFileContext
  }

  private initFingerprintId(): string | Promise<string> {
    if (!this.fingerprintId) {
      this.fingerprintId = this.user?.fingerprintId ?? calculateFingerprint()
    }
    return this.fingerprintId
  }

  private getUser(): User | undefined {
    if (!fs.existsSync(CREDENTIALS_PATH)) {
      return
    }
    const credentialsFile = fs.readFileSync(CREDENTIALS_PATH, 'utf8')
    const user = userFromJson(credentialsFile)
    return user
  }

  async connect() {
    await this.webSocket.connect()
    this.setupSubscriptions()
    await this.fetchStoredApiKeyTypes()
  }

  async fetchStoredApiKeyTypes(): Promise<void> {
    if (!this.user || !this.user.authToken) {
      return
    }

    try {
      const response = await fetch(
        `${process.env.NEXT_PUBLIC_APP_URL}/api/api-keys`,
        {
          method: 'GET',
          headers: {
            'Content-Type': 'application/json',
            Cookie: `next-auth.session-token=${this.user.authToken}`,
            Authorization: `Bearer ${this.user.authToken}`,
          },
        }
      )

      if (response.ok) {
        const { keyTypes } = await response.json()
        this.storedApiKeyTypes = keyTypes as ApiKeyType[]
      } else {
        this.storedApiKeyTypes = []
      }
    } catch (error) {
      this.storedApiKeyTypes = []
    }
  }

  async handleAddApiKey(keyType: ApiKeyType, apiKey: string): Promise<void> {
    if (!this.user || !this.user.authToken) {
      console.log(yellow("Please log in first using 'login'."))
      this.returnControlToUser()
      return
    }

    const readableKeyType = READABLE_NAME[keyType]

    Spinner.get().start()
    try {
      const response = await fetch(
        `${process.env.NEXT_PUBLIC_APP_URL}/api/api-keys`,
        {
          method: 'POST',
          headers: {
            'Content-Type': 'application/json',
            Cookie: `next-auth.session-token=${this.user.authToken}`,
          },
          body: JSON.stringify({
            keyType,
            apiKey,
            authToken: this.user.authToken,
          }),
        }
      )

      Spinner.get().stop()
      const respJson = await response.json()

      if (response.ok) {
        console.log(green(`Successfully added ${readableKeyType} API key.`))
        if (!this.storedApiKeyTypes.includes(keyType)) {
          this.storedApiKeyTypes.push(keyType)
        }
      } else {
        throw new Error(respJson.message)
      }
    } catch (e) {
      Spinner.get().stop()
      const error = e as Error
      console.error(red('Error adding API key: ' + error.message))
    } finally {
      this.returnControlToUser()
    }
  }

  async handleReferralCode(referralCode: string) {
    if (this.user) {
      try {
        const redeemReferralResp = await fetch(
          `${process.env.NEXT_PUBLIC_APP_URL}/api/referrals`,
          {
            method: 'POST',
            headers: {
              'Content-Type': 'application/json',
              Cookie: `next-auth.session-token=${this.user.authToken};`,
            },
            body: JSON.stringify({
              referralCode,
              authToken: this.user.authToken,
            }),
          }
        )
        const respJson = await redeemReferralResp.json()
        if (redeemReferralResp.ok) {
          console.log(
            [
              green(
                `Noice, you've earned an extra ${respJson.credits_redeemed} credits!`
              ),
              `(pssst: you can also refer new users and earn ${CREDITS_REFERRAL_BONUS} credits for each referral at: ${process.env.NEXT_PUBLIC_APP_URL}/referrals)`,
            ].join('\n')
          )
          this.getUsage()
        } else {
          throw new Error(respJson.error)
        }
      } catch (e) {
        const error = e as Error
        console.error(red('Error: ' + error.message))
        this.returnControlToUser()
      }
    } else {
      await this.login(referralCode)
    }
  }

  async logout() {
    if (this.user) {
      try {
        const response = await fetch(`${websiteUrl}/api/auth/cli/logout`, {
          method: 'POST',
          headers: { 'Content-Type': 'application/json' },
          body: JSON.stringify({
            authToken: this.user.authToken,
            userId: this.user.id,
            fingerprintId: this.user.fingerprintId,
            fingerprintHash: this.user.fingerprintHash,
          }),
        })

        if (!response.ok) {
          const error = await response.text()
          console.error(red('Failed to log out: ' + error))
        }

        try {
          fs.unlinkSync(CREDENTIALS_PATH)
          console.log(`You (${this.user.name}) have been logged out.`)
          this.user = undefined
<<<<<<< HEAD
          this.extraGemini25ProMessageShown = false
          this.topUpOccurred = false
          this.usageData = {
            usage: 0,
            remainingBalance: 0,
            balanceBreakdown: undefined,
            next_quota_reset: null,
            nextMonthlyGrant: 0,
          }
=======
>>>>>>> 55b07dca
        } catch (error) {
          console.error('Error removing credentials file:', error)
        }
      } catch (error) {
        console.error('Error during logout:', error)
      }
    }
  }

  async login(referralCode?: string) {
    if (this.user) {
      console.log(
        `You are currently logged in as ${this.user.name}. Please enter "logout" first if you want to login as a different user.`
      )
      this.returnControlToUser()
      return
    }

    try {
      const response = await fetch(`${websiteUrl}/api/auth/cli/code`, {
        method: 'POST',
        headers: { 'Content-Type': 'application/json' },
        body: JSON.stringify({
          fingerprintId: await this.fingerprintId,
          referralCode,
        }),
      })

      if (!response.ok) {
        const error = await response.text()
        console.error(red('Login code request failed: ' + error))
        this.returnControlToUser()
        return
      }

      const { loginUrl, fingerprintHash, expiresAt } = await response.json()

      const responseToUser = [
        '\n',
        `Press ${blue('ENTER')} to open your browser and finish logging in...`,
      ]

      console.log(responseToUser.join('\n'))

      let shouldRequestLogin = true
      this.rl.once('line', () => {
        if (shouldRequestLogin) {
          spawn(`open ${loginUrl}`, { shell: true })
          console.log(
            "Opened a browser window to log you in! If it doesn't open automatically, you can click this link:"
          )
          console.log()
          console.log(blue(bold(underline(loginUrl))))
        }
      })

      const initialTime = Date.now()
      const pollInterval = setInterval(async () => {
        if (Date.now() - initialTime > 5 * 60 * 1000 && shouldRequestLogin) {
          shouldRequestLogin = false
          console.log(
            'Unable to login. Please try again by typing "login" in the terminal.'
          )
          this.returnControlToUser()
          clearInterval(pollInterval)
          return
        }

        if (!shouldRequestLogin) {
          clearInterval(pollInterval)
          return
        }

        try {
          const statusResponse = await fetch(
            `${websiteUrl}/api/auth/cli/status?fingerprintId=${await this.fingerprintId}&fingerprintHash=${fingerprintHash}&expiresAt=${expiresAt}`
          )

          if (!statusResponse.ok) {
            if (statusResponse.status !== 401) {
              // Ignore 401s during polling
              console.error(
                'Error checking login status:',
                await statusResponse.text()
              )
            }
            return
          }

          const { user, message } = await statusResponse.json()
          if (user) {
            shouldRequestLogin = false
            this.user = user
            const credentialsPathDir = path.dirname(CREDENTIALS_PATH)
            fs.mkdirSync(credentialsPathDir, { recursive: true })
            fs.writeFileSync(
              CREDENTIALS_PATH,
              JSON.stringify({ default: user })
            )

            const referralLink = `${process.env.NEXT_PUBLIC_APP_URL}/referrals`
            const responseToUser = [
              'Authentication successful! 🎉',
              bold(`Hey there, ${user.name}.`),
              `Refer new users and earn ${CREDITS_REFERRAL_BONUS} credits per month: ${blueBright(referralLink)}`,
            ]
            console.log('\n' + responseToUser.join('\n'))
            this.lastWarnedPct = 0
<<<<<<< HEAD
            this.extraGemini25ProMessageShown = false
=======
            this.oneTimeTagsShown = Object.fromEntries(
              ONE_TIME_TAGS.map((tag) => [tag, false])
            ) as Record<(typeof ONE_TIME_TAGS)[number], boolean>
>>>>>>> 55b07dca

            displayGreeting(this.costMode, null)
            clearInterval(pollInterval)
            this.returnControlToUser()
          }
        } catch (error) {
          console.error('Error checking login status:', error)
        }
      }, 5000)
    } catch (error) {
      console.error('Error during login:', error)
      this.returnControlToUser()
    }
  }

  public setUsage(usageData: Omit<UsageResponse, 'type'>) {
    this.usageData = usageData
  }

  private setupSubscriptions() {
    this.webSocket.subscribe('action-error', (action) => {
      if (action.error === 'Insufficient credits') {
        console.error(['', red(`Error: ${action.message}`)].join('\n'))
        console.error(
          `Visit ${blue(bold(process.env.NEXT_PUBLIC_APP_URL + '/usage'))} to add credits.`
        )
      } else if (action.error === 'Auto top-up disabled') {
        console.error(['', red(`Error: ${action.message}`)].join('\n'))
        console.error(
          yellow(
            `Visit ${blue(bold(process.env.NEXT_PUBLIC_APP_URL + '/usage'))} to update your payment settings.`
          )
        )
      } else {
        console.error(['', red(`Error: ${action.message}`)].join('\n'))
      }
      this.returnControlToUser()
      return
    })

    this.webSocket.subscribe('read-files', (a) => {
      const { filePaths, requestId } = a
      const files = getFiles(filePaths)

      this.webSocket.sendAction({
        type: 'read-files-response',
        files,
        requestId,
      })
    })

    this.webSocket.subscribe('npm-version-status', (action) => {
      const { isUpToDate } = action
      if (!isUpToDate) {
        console.warn(
          yellow(
            `\nThere's a new version of Codebuff! Please update to ensure proper functionality.\nUpdate now by running: npm install -g codebuff`
          )
        )
      }
    })

    this.webSocket.subscribe('message-cost-response', (action) => {
      const parsedAction = MessageCostResponseSchema.safeParse(action)
      if (!parsedAction.success) return
      const response = parsedAction.data

      // Store credits used for this prompt
      if (!this.creditsByPromptId[response.promptId]) {
        this.creditsByPromptId[response.promptId] = []
      }
      this.creditsByPromptId[response.promptId].push(response.credits)
    })

    this.webSocket.subscribe('usage-response', (action) => {
      const parsedAction = UsageReponseSchema.safeParse(action)
      if (!parsedAction.success) {
        console.error(
          red('Received invalid usage data from server:'),
          parsedAction.error.errors
        )
        return
      }

      this.setUsage(parsedAction.data)

      // Show auto-topup message if it occurred and we haven't shown it yet
      if (parsedAction.data.autoTopupAdded && !this.topUpOccurred) {
        console.log(
          green(
            `\n✨ Auto top-up successful! Added ${parsedAction.data.autoTopupAdded.toLocaleString()} credits.`
          )
        )
        this.topUpOccurred = true
      }

      // Only show warning if the response is complete
      if (this.responseComplete) {
        this.showUsageWarning()
      }
    })
  }

  private showUsageWarning() {
    // Determine user state based on login status and credit balance
    const state = match({
      isLoggedIn: !!this.user,
      credits: this.usageData.remainingBalance,
    })
      .with({ isLoggedIn: false }, () => UserState.LOGGED_OUT)
      .with({ credits: P.number.gte(100) }, () => UserState.GOOD_STANDING)
      .with({ credits: P.number.gte(20) }, () => UserState.ATTENTION_NEEDED)
      .with({ credits: P.number.gte(1) }, () => UserState.CRITICAL)
      .otherwise(() => UserState.DEPLETED)

    const config = WARNING_CONFIG[state]

    // Reset warning percentage if in good standing
    if (state === UserState.GOOD_STANDING) {
      this.lastWarnedPct = 0
      return
    }

    // Show warning if we haven't warned at this threshold yet
    if (this.lastWarnedPct < config.threshold) {
      const message = config.message(this.usageData.remainingBalance)
      console.warn(message)
      this.lastWarnedPct = config.threshold
      this.returnControlToUser()
    }
  }

  async generateCommitMessage(stagedChanges: string): Promise<string> {
    return new Promise(async (resolve, reject) => {
      const unsubscribe = this.webSocket.subscribe(
        'commit-message-response',
        (action) => {
          unsubscribe()
          resolve(action.commitMessage)
        }
      )

      this.webSocket.sendAction({
        type: 'generate-commit-message',
        fingerprintId: await this.fingerprintId,
        authToken: this.user?.authToken,
        stagedChanges,
      })
    })
  }

  async sendUserInput(prompt: string) {
    if (!this.agentState) {
      throw new Error('Agent state not initialized')
    }
    const userInputId =
      `mc-input-` + Math.random().toString(36).substring(2, 15)

    const { responsePromise, stopResponse } = this.subscribeToResponse(
      (chunk) => {
        Spinner.get().stop()
        process.stdout.write(chunk)
      },
      userInputId,
      () => {
        Spinner.get().stop()
        process.stdout.write(green(underline('\nCodebuff') + ':') + ' ')
      },
      prompt
    )

    // Append process updates to existing tool results
    const toolResults = [
      ...(this.lastToolResults || []),
      ...getBackgroundProcessUpdates(),
    ]

    Spinner.get().start()
    this.webSocket.sendAction({
      type: 'prompt',
      promptId: userInputId,
      prompt,
      agentState: this.agentState,
      toolResults,
      fingerprintId: await this.fingerprintId,
      authToken: this.user?.authToken,
      costMode: this.costMode,
      model: this.model,
    })

    return {
      responsePromise,
      stopResponse,
    }
  }

  private subscribeToResponse(
    onChunk: (chunk: string) => void,
    userInputId: string,
    onStreamStart: () => void,
    prompt: string
  ) {
    let responseBuffer = ''
    let streamStarted = false
    let responseStopped = false
    let resolveResponse: (
      value: ServerAction & { type: 'prompt-response' } & {
        wasStoppedByUser: boolean
      }
    ) => void
    let rejectResponse: (reason?: any) => void
    let unsubscribeChunks: () => void
    let unsubscribeComplete: () => void

    const responsePromise = new Promise<
      ServerAction & { type: 'prompt-response' } & {
        wasStoppedByUser: boolean
      }
    >((resolve, reject) => {
      resolveResponse = resolve
      rejectResponse = reject
    })

    const stopResponse = () => {
      responseStopped = true
      unsubscribeChunks()
      unsubscribeComplete()

      const assistantMessage = {
        role: 'assistant' as const,
        content: responseBuffer + '[RESPONSE_CANCELED_BY_USER]',
      }

      // Update the agent state with just the assistant's response
      const { messageHistory } = this.agentState!
      const newMessages = [...messageHistory, assistantMessage]
      this.agentState = {
        ...this.agentState!,
        messageHistory: newMessages,
      }
      setMessages(newMessages)

      resolveResponse({
        type: 'prompt-response',
        promptId: userInputId,
        agentState: this.agentState!,
        toolCalls: [],
        toolResults: [],
        wasStoppedByUser: true,
      })
    }

    const xmlStreamParser = createXMLStreamParser(toolRenderers, (chunk) => {
      onChunk(chunk)
      responseBuffer += chunk
    })

    unsubscribeChunks = this.webSocket.subscribe('response-chunk', (a) => {
      if (a.userInputId !== userInputId) return
      const { chunk } = a

      const trimmed = chunk.trim()
      for (const tag of ONE_TIME_TAGS) {
        if (trimmed.startsWith(`<${tag}>`) && trimmed.endsWith(`</${tag}>`)) {
          if (this.oneTimeTagsShown[tag]) {
            return
          }
          Spinner.get().stop()
          const warningMessage = trimmed
            .replace(`<${tag}>`, '')
            .replace(`</${tag}>`, '')
          console.warn(yellow(`\n${warningMessage}`))
          this.oneTimeTagsShown[tag] = true
          return
        }
      }

      if (chunk && chunk.trim()) {
        if (!streamStarted && chunk.trim()) {
          streamStarted = true
          onStreamStart()
        }
      }

      try {
        xmlStreamParser.write(chunk, 'utf8')
      } catch (e) {
        // console.error('Error writing chunk', e)
      }
    })

    unsubscribeComplete = this.webSocket.subscribe(
      'prompt-response',
      async (action) => {
        const parsedAction = PromptResponseSchema.safeParse(action)
        if (!parsedAction.success) return
        if (action.promptId !== userInputId) return
        const a = parsedAction.data

        Spinner.get().stop()

        this.agentState = a.agentState
        const toolResults: ToolResult[] = [...a.toolResults]

        for (const toolCall of a.toolCalls) {
<<<<<<< HEAD
          if (toolCall.name === 'end_turn') {
            this.responseComplete = true
            continue
          }
          if (toolCall.name === 'write_file') {
            // Save lastChanges for `diff` command
            this.lastChanges.push(FileChangeSchema.parse(toolCall.parameters))
            this.hadFileChanges = true
          }
          if (
            toolCall.name === 'run_terminal_command' &&
            toolCall.parameters.mode === 'user'
          ) {
            // Special case: when terminal command is run it as a user command, then no need to reprompt assistant.
            this.responseComplete = true
=======
          try {
            if (toolCall.name === 'end_turn') {
              isComplete = true
              continue
            }
            if (toolCall.name === 'write_file') {
              // Save lastChanges for `diff` command
              this.lastChanges.push(FileChangeSchema.parse(toolCall.parameters))
              this.hadFileChanges = true
            }
            if (
              toolCall.name === 'run_terminal_command' &&
              toolCall.parameters.mode === 'user'
            ) {
              // Special case: when terminal command is run it as a user command, then no need to reprompt assistant.
              isComplete = true
            }
            const toolResult = await handleToolCall(toolCall, getProjectRoot())
            toolResults.push(toolResult)
          } catch (error) {
            console.error(
              red(`Error parsing tool call ${toolCall.name}:\n${error}`)
            )
>>>>>>> 55b07dca
          }
        }
        if (
          toolResults.length > 0 ||
          a.toolCalls.some((call) => call.name === 'end_turn')
        ) {
          console.log()
        }

        // If we had any file changes, update the project context
        if (this.hadFileChanges) {
          this.fileContext = await getProjectFileContext(getProjectRoot(), {})
        }

<<<<<<< HEAD
        if (!this.responseComplete) {
=======
        if (!isComplete) {
          // Append process updates to existing tool results
          toolResults.push(...getBackgroundProcessUpdates())

>>>>>>> 55b07dca
          // Continue the prompt with the tool results.
          this.webSocket.sendAction({
            type: 'prompt',
            promptId: userInputId,
            prompt: undefined,
            agentState: this.agentState,
            toolResults,
            fingerprintId: await this.fingerprintId,
            authToken: this.user?.authToken,
            costMode: this.costMode,
            model: this.model,
          })
          return
        }

        this.lastToolResults = toolResults
        xmlStreamParser.end()

        if (this.agentState) {
          setMessages(this.agentState.messageHistory)
        }

        // Show total credits used for this prompt if significant
        const credits =
          this.creditsByPromptId[userInputId]?.reduce((a, b) => a + b, 0) ?? 0
        if (credits >= REQUEST_CREDIT_SHOW_THRESHOLD) {
          console.log(`${pluralize(credits, 'credit')} used for this request.`)
        }

        if (this.hadFileChanges) {
          let checkpointAddendum = ''
          try {
            checkpointAddendum = ` or "checkpoint ${checkpointManager.getLatestCheckpoint().id}" to revert`
          } catch (error) {
            // No latest checkpoint, don't show addendum
          }
          console.log(
            `\nComplete! Type "diff" to review changes${checkpointAddendum}.`
          )
          this.hadFileChanges = false
          this.returnControlToUser()
        }

        unsubscribeChunks()
        unsubscribeComplete()
        resolveResponse({ ...a, wasStoppedByUser: false })
      }
    )

    // Reset flags at the start of each response
    this.responseComplete = false
    this.topUpOccurred = false

    return {
      responsePromise,
      stopResponse,
    }
  }

  public async getUsage() {
    try {
      const response = await fetch(`${backendUrl}/api/usage`, {
        method: 'POST',
        headers: {
          'Content-Type': 'application/json',
        },
        body: JSON.stringify({
          fingerprintId: await this.fingerprintId,
          authToken: this.user?.authToken,
        }),
      })

      const data = await response.json()

      // Use zod schema to validate response
      const parsedResponse = UsageReponseSchema.parse(data)

      if (data.type === 'action-error') {
        console.error(red(data.message))
        return
      }

      this.setUsage(parsedResponse)

      const usageLink = `${websiteUrl}/usage`
      const remainingColor =
        this.usageData.remainingBalance <= 0
          ? red
          : this.usageData.remainingBalance <= LOW_BALANCE_THRESHOLD
            ? red
            : green

      const totalCreditsUsedThisSession = Object.values(this.creditsByPromptId)
        .flat()
        .reduce((sum, credits) => sum + credits, 0)
      console.log(
        `Session usage: ${totalCreditsUsedThisSession.toLocaleString()}. Credits Remaining: ${remainingColor(this.usageData.remainingBalance.toLocaleString())}`
      )

      if (this.usageData.next_quota_reset) {
        console.log(
          `${this.usageData.nextMonthlyGrant.toLocaleString()} credits will be added on ${this.usageData.next_quota_reset.toLocaleDateString()}. Details: ${underline(blue(usageLink))}`
        )
      }

      this.showUsageWarning()
    } catch (error) {
      console.error(
        red(
          `Error checking usage: Please reach out to ${process.env.NEXT_PUBLIC_SUPPORT_EMAIL} for help.`
        )
      )
      // Check if it's a ZodError for more specific feedback
      if (error instanceof z.ZodError) {
        console.error(red('Data validation failed:'), error.errors)
      } else {
        console.error(error)
      }
    } finally {
      this.returnControlToUser()
    }
  }

  public async warmContextCache() {
    const fileContext = await getProjectFileContext(getProjectRoot(), {})

    this.webSocket.subscribe('init-response', (a) => {
      const parsedAction = InitResponseSchema.safeParse(a)
      if (!parsedAction.success) return

      // Set initial usage data from the init response
      this.setUsage(parsedAction.data)
    })

    this.webSocket.sendAction({
      type: 'init',
      fingerprintId: await this.fingerprintId,
      authToken: this.user?.authToken,
      fileContext,
    })

    await this.fetchStoredApiKeyTypes()
  }
}<|MERGE_RESOLUTION|>--- conflicted
+++ resolved
@@ -109,11 +109,14 @@
   private hadFileChanges: boolean = false
   private git: GitCommand
   private rl: readline.Interface
-<<<<<<< HEAD
   private lastToolResults: ToolResult[] = []
-  private extraGemini25ProMessageShown: boolean = false
   private responseComplete: boolean = false
   private topUpOccurred: boolean = false
+  private oneTimeTagsShown: Record<(typeof ONE_TIME_TAGS)[number], boolean> =
+    Object.fromEntries(ONE_TIME_TAGS.map((tag) => [tag, false])) as Record<
+      (typeof ONE_TIME_TAGS)[number],
+      boolean
+    >
 
   public usageData: Omit<UsageResponse, 'type'> = {
     usage: 0,
@@ -122,14 +125,6 @@
     next_quota_reset: null,
     nextMonthlyGrant: 0,
   }
-=======
-  private oneTimeTagsShown: Record<(typeof ONE_TIME_TAGS)[number], boolean> =
-    Object.fromEntries(ONE_TIME_TAGS.map((tag) => [tag, false])) as Record<
-      (typeof ONE_TIME_TAGS)[number],
-      boolean
-    >
-
->>>>>>> 55b07dca
   public fileContext: ProjectFileContext | undefined
   public lastChanges: FileChanges = []
   public agentState: AgentState | undefined
@@ -340,8 +335,6 @@
           fs.unlinkSync(CREDENTIALS_PATH)
           console.log(`You (${this.user.name}) have been logged out.`)
           this.user = undefined
-<<<<<<< HEAD
-          this.extraGemini25ProMessageShown = false
           this.topUpOccurred = false
           this.usageData = {
             usage: 0,
@@ -350,8 +343,9 @@
             next_quota_reset: null,
             nextMonthlyGrant: 0,
           }
-=======
->>>>>>> 55b07dca
+          this.oneTimeTagsShown = Object.fromEntries(
+            ONE_TIME_TAGS.map((tag) => [tag, false])
+          ) as Record<(typeof ONE_TIME_TAGS)[number], boolean>
         } catch (error) {
           console.error('Error removing credentials file:', error)
         }
@@ -460,13 +454,9 @@
             ]
             console.log('\n' + responseToUser.join('\n'))
             this.lastWarnedPct = 0
-<<<<<<< HEAD
-            this.extraGemini25ProMessageShown = false
-=======
             this.oneTimeTagsShown = Object.fromEntries(
               ONE_TIME_TAGS.map((tag) => [tag, false])
             ) as Record<(typeof ONE_TIME_TAGS)[number], boolean>
->>>>>>> 55b07dca
 
             displayGreeting(this.costMode, null)
             clearInterval(pollInterval)
@@ -765,6 +755,7 @@
         if (!parsedAction.success) return
         if (action.promptId !== userInputId) return
         const a = parsedAction.data
+        let isComplete = false
 
         Spinner.get().stop()
 
@@ -772,25 +763,9 @@
         const toolResults: ToolResult[] = [...a.toolResults]
 
         for (const toolCall of a.toolCalls) {
-<<<<<<< HEAD
-          if (toolCall.name === 'end_turn') {
-            this.responseComplete = true
-            continue
-          }
-          if (toolCall.name === 'write_file') {
-            // Save lastChanges for `diff` command
-            this.lastChanges.push(FileChangeSchema.parse(toolCall.parameters))
-            this.hadFileChanges = true
-          }
-          if (
-            toolCall.name === 'run_terminal_command' &&
-            toolCall.parameters.mode === 'user'
-          ) {
-            // Special case: when terminal command is run it as a user command, then no need to reprompt assistant.
-            this.responseComplete = true
-=======
           try {
             if (toolCall.name === 'end_turn') {
+              this.responseComplete = true
               isComplete = true
               continue
             }
@@ -804,6 +779,7 @@
               toolCall.parameters.mode === 'user'
             ) {
               // Special case: when terminal command is run it as a user command, then no need to reprompt assistant.
+              this.responseComplete = true
               isComplete = true
             }
             const toolResult = await handleToolCall(toolCall, getProjectRoot())
@@ -812,7 +788,6 @@
             console.error(
               red(`Error parsing tool call ${toolCall.name}:\n${error}`)
             )
->>>>>>> 55b07dca
           }
         }
         if (
@@ -827,14 +802,9 @@
           this.fileContext = await getProjectFileContext(getProjectRoot(), {})
         }
 
-<<<<<<< HEAD
-        if (!this.responseComplete) {
-=======
         if (!isComplete) {
           // Append process updates to existing tool results
           toolResults.push(...getBackgroundProcessUpdates())
-
->>>>>>> 55b07dca
           // Continue the prompt with the tool results.
           this.webSocket.sendAction({
             type: 'prompt',
