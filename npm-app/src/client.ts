--- conflicted
+++ resolved
@@ -80,10 +80,7 @@
   private rl: readline.Interface
   private lastToolResults: ToolResult[] = []
   private pendingRequestId: string | null = null
-<<<<<<< HEAD
   private usageProcessed: boolean = false
-=======
->>>>>>> c02b6106
 
   constructor(
     websocketUrl: string,
@@ -342,11 +339,7 @@
     this.subscription_active = subscription_active
     this.nextQuotaReset = next_quota_reset
 
-<<<<<<< HEAD
     if (!!session_credits_used) {
-=======
-    if (!!session_credits_used && !this.pendingRequestId) {
->>>>>>> c02b6106
       this.lastRequestCredits = Math.max(
         session_credits_used - this.sessionCreditsUsed,
         0
@@ -420,18 +413,7 @@
     this.webSocket.subscribe('usage-response', (action) => {
       const parsedAction = UsageReponseSchema.safeParse(action)
       if (!parsedAction.success) return
-<<<<<<< HEAD
       this.processUsageResponse(parsedAction.data)
-=======
-      const a = parsedAction.data
-      console.log()
-      console.log(
-        green(underline(`Codebuff usage:`)),
-        `${a.usage} / ${a.limit} credits`
-      )
-      this.setUsage(a)
-      this.returnControlToUser()
->>>>>>> c02b6106
     })
   }
 
@@ -630,7 +612,6 @@
         if (!parsedAction.success) return
         const a = parsedAction.data
 
-<<<<<<< HEAD
         if (action.promptId !== userInputId) return
         
         // Handle usage data if present
@@ -641,21 +622,6 @@
           }
         }
 
-=======
-        // Only process usage data if this is our pending request
-        const usageData = UsageReponseSchema.omit({ type: true }).safeParse(a)
-        if (usageData.success) {
-          this.pendingRequestId = null
-          this.setUsage(usageData.data)
-        }
-
-        if (action.promptId !== userInputId) {
-          // TODO: figure out when to unsubscribe
-          unsubscribeComplete()
-          return
-        }
-
->>>>>>> c02b6106
         this.agentState = a.agentState
         let isComplete = false
         const toolResults: ToolResult[] = [...a.toolResults]
