--- conflicted
+++ resolved
@@ -79,14 +79,6 @@
     process.exit(0)
   }
 
-<<<<<<< HEAD
-  const gitArg = args.indexOf('--git')
-  const git = gitArg !== -1 && args[gitArg + 1] === 'stage' 
-    ? ('stage' as const) 
-    : undefined
-  if (gitArg !== -1) {
-    args.splice(gitArg, 2)
-=======
   // Handle deprecated --pro flag
   if (options.pro) {
     console.error(
@@ -95,81 +87,12 @@
       )
     )
     process.exit(1)
->>>>>>> 83ca7633
   }
 
   // Determine cost mode
   let costMode: CostMode = 'normal'
   if (options.lite) {
     costMode = 'lite'
-<<<<<<< HEAD
-    args.splice(args.indexOf('--lite'), 1)
-  } else if (args.some(arg => ['--pro', '--o1', '--max'].includes(arg))) {
-    costMode = 'max'
-
-    // Remove whichever flag was used
-    if (args.includes('--pro')) {
-      args.splice(args.indexOf('--pro'), 1)
-      console.error(
-        red(
-          'Warning: The --pro flag is deprecated. Please restart codebuff and use the --max option instead.'
-        )
-      )
-      process.exit(1)
-    }
-    
-    // Remove whichever flag was used
-    for (const flag of ['--o1', '--max']) {
-      const index = args.indexOf(flag)
-      if (index !== -1) args.splice(index, 1)
-    }
-  }
-
-  if (help) {
-    console.log('Usage: codebuff [project-directory] [initial-prompt]')
-    console.log('Both arguments are optional.')
-    console.log()
-    console.log('Version:')
-    console.log('  --version, -v               Show version number')
-    console.log(
-      'If no project directory is specified, Codebuff will use the current directory.'
-    )
-    console.log(
-      'If an initial prompt is provided, it will be sent as the first user input.'
-    )
-    console.log()
-    console.log('Project Creation:')
-    console.log(
-      '  --create <template> [name]      Create new project from template'
-    )
-    console.log(
-      '                                  Example: codebuff --create nextjs my-app'
-    )
-    console.log('                                  See all templates at:')
-    console.log(
-      '                                  https://github.com/CodebuffAI/codebuff-community/tree/main/starter-templates'
-    )
-    console.log()
-    console.log('Performance Options:')
-    console.log(
-      '  --lite                          Use budget models & fetch fewer files'
-    )
-    console.log(
-      '  --max                           Use higher quality models and fetch more files'
-    )
-    console.log()
-    console.log('Git Integration:')
-    console.log(
-      '  --git stage                     Stage changes from last message'
-    )
-    console.log()
-    console.log(
-      'Codebuff allows you to interact with your codebase using natural language.'
-    )
-    process.exit(0)
-  }
-
-=======
   } else if (options.max || options.o1) {
     costMode = 'max'
   }
@@ -178,7 +101,6 @@
   const git = options.git === 'stage' ? ('stage' as const) : undefined
 
   // Get project directory and initial input
->>>>>>> 83ca7633
   const projectPath = args[0]
   const initialInput = args.slice(1).join(' ')
 
