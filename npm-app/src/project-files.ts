--- conflicted
+++ resolved
@@ -7,14 +7,17 @@
 import { green } from 'picocolors'
 import { Worker } from 'worker_threads'
 
-import { createFileBlock, FileVersion, ProjectFileContext } from 'common/util/file'
+import {
+  createFileBlock,
+  FileVersion,
+  ProjectFileContext,
+} from 'common/util/file'
 import { filterObject } from 'common/util/object'
-<<<<<<< HEAD
-import { getProjectFileTree, flattenTree } from 'common/project-file-tree'
-=======
-import { parseUrlsFromContent, getScrapedContentBlocks } from './web-scraper'
-import { getProjectFileTree, flattenTree, parseGitignore } from 'common/project-file-tree'
->>>>>>> 79e68fc6
+import {
+  getProjectFileTree,
+  flattenTree,
+  parseGitignore,
+} from 'common/project-file-tree'
 import { getFileTokenScores } from 'code-map/parse'
 
 const execAsync = promisify(exec)
@@ -221,7 +224,6 @@
   }
   return result
 }
-
 
 export function setFiles(files: Record<string, string>) {
   for (const [filePath, content] of Object.entries(files)) {
