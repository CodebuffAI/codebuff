// @ts-ignore
import { afterEach, beforeEach, describe, expect, mock, spyOn, test } from 'bun:test'

// Import only the type, not the implementation
import type { BackgroundProcessInfo } from '../../background-process-manager'

// Mock the child process
const mockChildProcess = {
  exitCode: null,
  signalCode: null,
} as any

// Check if we are in CI/CD
const isCI = process.env.CODEBUFF_GITHUB_ACTIONS === 'true'

// Skip tests entirely in CI
if (!isCI) {
  // Wrap the dynamic import and tests in an async IIFE to avoid top-level await
  ;(async () => {
    // Only import the implementation if not in CI
<<<<<<< HEAD
    const { getBackgroundProcessInfoString } = await import('../../background-process-manager.js');
=======
    const { getBackgroundProcessInfoString } = await import(
      '../../background-process-manager'
    )
>>>>>>> 5f0cef48

    describe('getBackgroundProcessInfoString', () => {
      let dateNowSpy: ReturnType<typeof spyOn>
      const currentTime = 3000

      beforeEach(() => {
        spyOn(Date, 'now').mockReturnValue(currentTime)
      })

      afterEach(() => {
        mock.restore()
      })

      test('formats a running process correctly', () => {
        const startTime = 1000

        const info: BackgroundProcessInfo = {
          pid: 123,
          toolCallId: 'toolCall123',
          command: 'npm test',
          process: mockChildProcess,
          stdoutBuffer: ['test output'],
          stderrBuffer: ['test error'],
          status: 'running',
          startTime,
          endTime: null,
          lastReportedStdoutLength: 0,
          lastReportedStderrLength: 0,
          lastReportedStatus: null,
        }

        const result = getBackgroundProcessInfoString(info)

        expect(result).toMatchSnapshot()
      })

      test('formats a completed process correctly', () => {
        const startTime = 1000
        const endTime = 2000

        const mockCompletedProcess = {
          ...mockChildProcess,
          exitCode: 0,
        }

        const info: BackgroundProcessInfo = {
          pid: 456,
          toolCallId: 'toolCall456',
          command: 'npm build',
          process: mockCompletedProcess,
          stdoutBuffer: ['build successful'],
          stderrBuffer: [],
          status: 'completed',
          startTime,
          endTime,
          lastReportedStdoutLength: 0,
          lastReportedStderrLength: 0,
          lastReportedStatus: null,
        }

        const result = getBackgroundProcessInfoString(info)

        expect(result).toMatchSnapshot()
      })

      test('formats an errored process correctly', () => {
        const startTime = 1000
        const endTime = 2500

        const mockErroredProcess = {
          ...mockChildProcess,
          exitCode: 1,
          signalCode: 'SIGTERM',
        }

        const info: BackgroundProcessInfo = {
          pid: 789,
          toolCallId: 'toolCall789',
          command: 'invalid-command',
          process: mockErroredProcess,
          stdoutBuffer: [],
          stderrBuffer: ['command not found'],
          status: 'error',
          startTime,
          endTime,
          lastReportedStdoutLength: 0,
          lastReportedStderrLength: 0,
          lastReportedStatus: null,
        }

        const result = getBackgroundProcessInfoString(info)

        expect(result).toMatchSnapshot()
      })

      test('returns empty string for completed process with no changes', () => {
        const startTime = 1000
        const endTime = 2000

        const info: BackgroundProcessInfo = {
          pid: 101,
          toolCallId: 'toolCall101',
          command: 'echo test',
          process: mockChildProcess,
          stdoutBuffer: ['test'],
          stderrBuffer: [],
          status: 'completed',
          startTime,
          endTime,
          lastReportedStdoutLength: 4, // Length of 'test'
          lastReportedStderrLength: 0,
          lastReportedStatus: 'completed',
        }

        const result = getBackgroundProcessInfoString(info)
        expect(result).toBe('')
      })

      test('handles new output since last report', () => {
        const startTime = 1000
        const endTime = 2000

        const info: BackgroundProcessInfo = {
          pid: 102,
          toolCallId: 'toolCall102',
          command: 'echo test',
          process: mockChildProcess,
          stdoutBuffer: ['test', ' more output'],
          stderrBuffer: [],
          status: 'completed',
          startTime,
          endTime,
          lastReportedStdoutLength: 4, // Only 'test' was reported
          lastReportedStderrLength: 0,
          lastReportedStatus: 'completed',
        }

        const result = getBackgroundProcessInfoString(info)

        expect(result).toMatchSnapshot()
      })

      test('handles no new content', () => {
        const startTime = 1000
        const endTime = 2000

        const info: BackgroundProcessInfo = {
          pid: 103,
          toolCallId: 'toolCall103',
          command: 'echo test',
          process: mockChildProcess,
          stdoutBuffer: ['test'],
          stderrBuffer: [],
          status: 'running',
          startTime,
          endTime,
          lastReportedStdoutLength: 4, // All content reported
          lastReportedStderrLength: 0,
          lastReportedStatus: 'running',
        }

        const result = getBackgroundProcessInfoString(info)

        expect(result).toMatchSnapshot()
      })

      test('handles new stderr without when no previous stderr', () => {
        const startTime = 1000
        const endTime = 2000

        const info: BackgroundProcessInfo = {
          pid: 104,
          toolCallId: 'toolCall104',
          command: 'echo test',
          process: mockChildProcess,
          stdoutBuffer: [],
          stderrBuffer: ['new error'],
          status: 'error',
          startTime,
          endTime,
          lastReportedStdoutLength: 0,
          lastReportedStderrLength: 0, // No previous stderr
          lastReportedStatus: null,
        }

        const result = getBackgroundProcessInfoString(info)

        expect(result).toMatchSnapshot()
      })

      test('handles new stdout without when no previous stdout', () => {
        const startTime = 1000

        const info: BackgroundProcessInfo = {
          pid: 105,
          toolCallId: 'toolCall105',
          command: 'echo test',
          process: mockChildProcess,
          stdoutBuffer: ['first output'],
          stderrBuffer: [],
          status: 'running',
          startTime,
          endTime: null,
          lastReportedStdoutLength: 0, // No previous stdout
          lastReportedStderrLength: 0,
          lastReportedStatus: null,
        }

        const result = getBackgroundProcessInfoString(info)

        expect(result).toMatchSnapshot()
      })

      test('reports completed process with new stderr even if stdout unchanged', () => {
        const startTime = 1000
        const endTime = 2000

        const info: BackgroundProcessInfo = {
          pid: 106,
          toolCallId: 'toolCall106',
          command: 'echo test',
          process: mockChildProcess,
          stdoutBuffer: ['test'],
          stderrBuffer: ['new error'],
          status: 'completed',
          startTime,
          endTime,
          lastReportedStdoutLength: 4, // All stdout reported
          lastReportedStderrLength: 0, // No stderr reported
          lastReportedStatus: 'completed',
        }

        const result = getBackgroundProcessInfoString(info)

        expect(result).toMatchSnapshot()
      })

      test('reports completed process with new stdout even if stderr unchanged', () => {
        const startTime = 1000
        const endTime = 2000

        const info: BackgroundProcessInfo = {
          pid: 107,
          toolCallId: 'toolCall107',
          command: 'echo test',
          process: mockChildProcess,
          stdoutBuffer: ['test', ' more'],
          stderrBuffer: ['error'],
          status: 'completed',
          startTime,
          endTime,
          lastReportedStdoutLength: 4, // Only 'test' reported
          lastReportedStderrLength: 5, // All stderr reported
          lastReportedStatus: 'completed',
        }

        const result = getBackgroundProcessInfoString(info)

        expect(result).toMatchSnapshot()
      })

      test('reports process when status changes even without output changes', () => {
        const startTime = 1000
        const endTime = 2000

        const info: BackgroundProcessInfo = {
          pid: 108,
          toolCallId: 'toolCall108',
          command: 'echo test',
          process: mockChildProcess,
          stdoutBuffer: ['test'],
          stderrBuffer: [],
          status: 'completed',
          startTime,
          endTime,
          lastReportedStdoutLength: 4, // All output reported
          lastReportedStderrLength: 0,
          lastReportedStatus: 'running', // Status changed from running to completed
        }

        const result = getBackgroundProcessInfoString(info)

        expect(result).toMatchSnapshot()
      })

      test('calculates duration from endTime when available', () => {
        const startTime = 1000
        const endTime = 2500

        const info: BackgroundProcessInfo = {
          pid: 109,
          toolCallId: 'toolCall109',
          command: 'echo test',
          process: mockChildProcess,
          stdoutBuffer: ['test'],
          stderrBuffer: [],
          status: 'completed',
          startTime,
          endTime,
          lastReportedStdoutLength: 0,
          lastReportedStderrLength: 0,
          lastReportedStatus: null,
        }

        const result = getBackgroundProcessInfoString(info)

        expect(result).toMatchSnapshot()
      })

      test('calculates duration from current time when no endTime', () => {
        const startTime = 1000

        const info: BackgroundProcessInfo = {
          pid: 110,
          toolCallId: 'toolCall110',
          command: 'echo test',
          process: mockChildProcess,
          stdoutBuffer: ['test'],
          stderrBuffer: [],
          status: 'running',
          startTime,
          endTime: null,
          lastReportedStdoutLength: 0,
          lastReportedStderrLength: 0,
          lastReportedStatus: null,
        }

        const result = getBackgroundProcessInfoString(info)

        expect(result).toMatchSnapshot()
      })
    })
  })()
} else {
  // Add a skipped describe block for clarity in test reports
  describe.skip('getBackgroundProcessInfoString (skipped in CI)', () => {
    test.skip('skipped', () => {})
  })
}<|MERGE_RESOLUTION|>--- conflicted
+++ resolved
@@ -1,5 +1,13 @@
 // @ts-ignore
-import { afterEach, beforeEach, describe, expect, mock, spyOn, test } from 'bun:test'
+import {
+  afterEach,
+  beforeEach,
+  describe,
+  expect,
+  mock,
+  spyOn,
+  test,
+} from 'bun:test'
 
 // Import only the type, not the implementation
 import type { BackgroundProcessInfo } from '../../background-process-manager'
@@ -18,13 +26,9 @@
   // Wrap the dynamic import and tests in an async IIFE to avoid top-level await
   ;(async () => {
     // Only import the implementation if not in CI
-<<<<<<< HEAD
-    const { getBackgroundProcessInfoString } = await import('../../background-process-manager.js');
-=======
     const { getBackgroundProcessInfoString } = await import(
       '../../background-process-manager'
     )
->>>>>>> 5f0cef48
 
     describe('getBackgroundProcessInfoString', () => {
       let dateNowSpy: ReturnType<typeof spyOn>
