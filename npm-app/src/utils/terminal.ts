import assert from 'assert'
import { ChildProcessWithoutNullStreams, execSync, spawn } from 'child_process'
import * as fs from 'fs'
import { createWriteStream, mkdirSync, WriteStream } from 'fs'
import * as os from 'os'
import path, { dirname } from 'path'

import type { IPty } from '@homebridge/node-pty-prebuilt-multiarch'
import { AnalyticsEvent } from 'common/constants/analytics-events'
import { buildArray } from 'common/util/array'
import { stripColors, truncateStringWithMessage } from 'common/util/string'
import { green } from 'picocolors'

import {
  backgroundProcesses,
  BackgroundProcessInfo,
  spawnAndTrack,
} from '../background-process-manager'
import {
  getProjectRoot,
  getWorkingDirectory,
  isSubdir,
  setWorkingDirectory,
} from '../project-files'
import { trackEvent } from './analytics'
import { detectShell } from './detect-shell'

let pty: typeof import('@homebridge/node-pty-prebuilt-multiarch') | undefined
const tempConsoleError = console.error
console.error = () => {}
try {
  pty = require('@homebridge/node-pty-prebuilt-multiarch')
} catch (error) {
} finally {
  console.error = tempConsoleError
}

const COMMAND_OUTPUT_LIMIT = 10_000
const promptIdentifier = '@36261@'

type PersistentProcess =
  | {
      type: 'pty'
      shell: 'pty'
      pty: IPty
      timerId: NodeJS.Timeout | null
      // Add persistent output buffer for manager mode
      globalOutputBuffer: string
      globalOutputLastReadLength: number
    }
  | {
      type: 'process'
      shell: 'bash' | 'cmd.exe' | 'powershell.exe'
      childProcess: ChildProcessWithoutNullStreams | null
      timerId: NodeJS.Timeout | null
      // Add persistent output buffer for manager mode
      globalOutputBuffer: string
      globalOutputLastReadLength: number
    }

const createPersistantProcess = (
  dir: string,
  forceChildProcess = false
): PersistentProcess => {
  if (pty && process.env.NODE_ENV !== 'test' && !forceChildProcess) {
    const isWindows = os.platform() === 'win32'
    const currShell = detectShell()
    const shell = isWindows
      ? currShell === 'powershell'
        ? 'powershell.exe'
        : 'cmd.exe'
      : 'bash'

    const shellWithoutExe = shell.split('.')[0]

    // Prepare shell init commands
    let shellInitCommands = ''
    if (!isWindows) {
      // Source all relevant config files based on shell type
      if (currShell === 'zsh') {
        shellInitCommands = `
          source ~/.zshenv 2>/dev/null || true
          source ~/.zprofile 2>/dev/null || true
          source ~/.zshrc 2>/dev/null || true
          source ~/.zlogin 2>/dev/null || true
        `
      } else if (currShell === 'fish') {
        shellInitCommands = `
          source ~/.config/fish/config.fish 2>/dev/null || true
        `
      } else {
        // Bash - source both profile and rc files
        shellInitCommands = `
          source ~/.bash_profile 2>/dev/null || true
          source ~/.profile 2>/dev/null || true
          source ~/.bashrc 2>/dev/null || true
        `
      }
    } else if (currShell === 'powershell') {
      // Try to source all possible PowerShell profile locations
      shellInitCommands = `
        $profiles = @(
          $PROFILE.AllUsersAllHosts,
          $PROFILE.AllUsersCurrentHost,
          $PROFILE.CurrentUserAllHosts,
          $PROFILE.CurrentUserCurrentHost
        )
        foreach ($prof in $profiles) {
          if (Test-Path $prof) { . $prof }
        }
      `
    }

    const persistentPty = pty.spawn(shell, isWindows ? [] : ['--login'], {
      name: 'xterm-256color',
      cols: process.stdout.columns || 80,
      rows: process.stdout.rows || 24,
      cwd: dir,
      env: {
        ...process.env,
        PAGER: 'cat',
        GIT_PAGER: 'cat',
        GIT_TERMINAL_PROMPT: '0',
        ...(isWindows
          ? {
              TERM: 'cygwin',
              ANSICON: '1',
              PROMPT: promptIdentifier,
            }
          : {
              TERM: 'xterm-256color',
              // Preserve important environment variables
              PATH: process.env.PATH,
              HOME: process.env.HOME,
              USER: process.env.USER,
              SHELL: shellWithoutExe,
            }),
        LESS: '-FRX',
        TERM_PROGRAM: 'mintty',
        FORCE_COLOR: '1',
        // Locale settings for consistent output
        LANG: 'en_US.UTF-8',
        LC_ALL: 'en_US.UTF-8',
      },
    })

    // Source the shell config files
    if (shellInitCommands) {
      persistentPty.write(shellInitCommands)
    }

    // Set prompt for Unix shells after sourcing config
    if (!isWindows) {
      persistentPty.write(
        `PS1=${promptIdentifier} && PS2=${promptIdentifier}\n`
      )
    }

<<<<<<< HEAD
    const persistentProcessInfo: PersistentProcess = {
      type: 'pty',
      shell: 'pty',
      pty: persistentPty,
      timerId: null,
      globalOutputBuffer: '',
      globalOutputLastReadLength: 0,
    }

    // Add a persistent listener to capture all output for manager mode
    persistentPty.onData((data: string) => {
      if (persistentProcessInfo.type === 'pty') {
        persistentProcessInfo.globalOutputBuffer += data.toString() // Should we use stripColors(...)?
      }
    })

    return persistentProcessInfo
=======
    if (process.env.NEXT_PUBLIC_CB_ENVIRONMENT === 'local') {
      persistentPty.onData((data: string) => {
        mkdirSync('debug', { recursive: true })
        fs.appendFileSync(
          'debug/terminal.log',
          `${Date.now()}: ${JSON.stringify({ data })} temporary debug log for pty data\n`
        )
      })
    }

    return { type: 'pty', shell: 'pty', pty: persistentPty, timerId: null }
>>>>>>> 59dc5537
  } else {
    // Fallback to child_process
    const isWindows = os.platform() === 'win32'
    const currShell = detectShell()
    const shell = isWindows
      ? currShell === 'powershell'
        ? 'powershell.exe'
        : 'cmd.exe'
      : 'bash'
    const childProcess = null as ChildProcessWithoutNullStreams | null
    return {
      type: 'process',
      shell,
      childProcess,
      timerId: null,
      globalOutputBuffer: '',
      globalOutputLastReadLength: 0,
    }
  }
}

export let persistentProcess: ReturnType<
  typeof createPersistantProcess
> | null = null

process.stdout.on('resize', () => {
  if (!persistentProcess) return
  if (persistentProcess.type === 'pty') {
    persistentProcess.pty.resize(process.stdout.columns, process.stdout.rows)
  }
})

let commandIsRunning = false

export const isCommandRunning = () => {
  return commandIsRunning
}

export const recreateShell = (cwd: string, forceChildProcess = false) => {
  persistentProcess = createPersistantProcess(cwd, forceChildProcess)
}

export const resetShell = (cwd: string) => {
  commandIsRunning = false
  if (persistentProcess) {
    if (persistentProcess.timerId) {
      clearTimeout(persistentProcess.timerId)
      persistentProcess.timerId = null
    }

    if (persistentProcess.type === 'pty') {
      persistentProcess.pty.kill()
      recreateShell(cwd)
    } else {
      persistentProcess.childProcess?.kill()
      persistentProcess = {
        ...persistentProcess,
        childProcess: null,
      }
    }
  }
}

function formatResult(
  command: string,
  stdout: string | undefined,
  status: string
): string {
  return buildArray(
    `<command>${command}</command>`,
    '<terminal_command_result>',
    stdout &&
      `<output>${truncateStringWithMessage({ str: stripColors(stdout), maxLength: COMMAND_OUTPUT_LIMIT, remove: 'MIDDLE' })}</output>`,
    `<status>${status}</status>`,
    '</terminal_command_result>'
  ).join('\n')
}

const MAX_EXECUTION_TIME = 30_000

export function runBackgroundCommand(
  options: {
    toolCallId: string
    command: string
    mode: 'user' | 'assistant' | 'manager'
    cwd: string
    stdoutFile?: string
    stderrFile?: string
  },
  resolveCommand: (value: {
    result: string
    stdout: string
    exitCode: number | null
  }) => void
): void {
  const { toolCallId, command, mode, cwd, stdoutFile, stderrFile } = options
  const isWindows = os.platform() === 'win32'
  const shell = isWindows ? 'cmd.exe' : 'bash'
  const shellArgs = isWindows ? ['/c'] : ['-c']

  if (mode === 'assistant') {
    console.log(green(`Running background process...\n> ${command}`))
  }

  const initialStdout = ''
  const initialStderr = ''

  try {
    const childProcess = spawnAndTrack(shell, [...shellArgs, command], {
      cwd,
      env: { ...process.env, FORCE_COLOR: '1' },
      // Ensure detached is always false to link child lifetime to parent
      detached: false,
      stdio: 'pipe',
    })

    // An error should have been thrown when we called `spawn`
    assert(
      childProcess.pid !== undefined,
      'Failed to spawn process: no PID assigned.'
    )

    const processId = childProcess.pid
    const processInfo: BackgroundProcessInfo = {
      pid: processId,
      toolCallId,
      command,
      process: childProcess,
      stdoutBuffer: [],
      stderrBuffer: [],
      status: 'running',
      startTime: Date.now(),
      endTime: null,
      lastReportedStdoutLength: 0,
      lastReportedStderrLength: 0,
      lastReportedStatus: null,
      stdoutFile,
      stderrFile,
    }
    backgroundProcesses.set(processId, processInfo)

    // Set up file streams if paths are provided
    let stdoutStream: WriteStream | undefined
    let stderrStream: WriteStream | undefined

    if (stdoutFile) {
      const stdoutAbs = path.isAbsolute(stdoutFile)
        ? stdoutFile
        : path.join(cwd, stdoutFile)
      mkdirSync(dirname(stdoutAbs), { recursive: true })
      stdoutStream = createWriteStream(stdoutAbs)
    }

    const realStderrFile = stderrFile || stdoutFile
    if (realStderrFile) {
      const stderrAbs = path.isAbsolute(realStderrFile)
        ? realStderrFile
        : path.join(cwd, realStderrFile)
      mkdirSync(dirname(stderrAbs), { recursive: true })
      stderrStream = createWriteStream(stderrAbs)
    }

    childProcess.stdout.on('data', (data: Buffer) => {
      const output = stripColors(data.toString())
      processInfo.stdoutBuffer.push(output)

      // Write to file if stream exists
      if (stdoutStream) {
        stdoutStream.write(output)
      }
    })

    childProcess.stderr.on('data', (data: Buffer) => {
      const output = stripColors(data.toString())
      processInfo.stderrBuffer.push(output)

      // Write to file if stream exists
      if (stderrStream) {
        stderrStream.write(output)
      }
    })

    childProcess.on('error', (error) => {
      processInfo.status = 'error'
      processInfo.stderrBuffer.push(
        `\nError spawning command: ${error.message}`
      )
      processInfo.endTime = Date.now()

      // Close file streams
      stdoutStream?.end()
      stderrStream?.end()
    })

    let exitCode = null

    childProcess.on('close', (code) => {
      exitCode = code
      processInfo.status = code === 0 ? 'completed' : 'error'
      processInfo.endTime = Date.now()

      // Close file streams
      stdoutStream?.end()
      stderrStream?.end()
    })

    // Unreference the process so the parent can exit independently IF the child is the only thing keeping it alive.
    childProcess.unref()

    const resultMessage = `<background_process>
<process_id>${processId}</process_id>
<command>${command}</command>
<status>${processInfo.status}</status>
</background_process>`
    resolveCommand({
      result: resultMessage,
      stdout: initialStdout + initialStderr,
      exitCode,
    })
  } catch (error: any) {
    const errorMessage = `<background_process>\n<command>${command}</command>\n<error>${error.message}</error>\n</background_process>`
    resolveCommand({
      result: errorMessage,
      stdout: error.message,
      exitCode: null,
    })
  }
}

export const runTerminalCommand = async (
  toolCallId: string,
  command: string,
  mode: 'user' | 'assistant' | 'manager',
  processType: 'SYNC' | 'BACKGROUND',
  timeoutSeconds: number,
  cwd?: string,
  stdoutFile?: string,
  stderrFile?: string
): Promise<{ result: string; stdout: string; exitCode: number | null }> => {
  const maybeTimeoutSeconds = timeoutSeconds < 0 ? null : timeoutSeconds
  cwd = cwd || (mode === 'assistant' ? getProjectRoot() : getWorkingDirectory())
  return new Promise((resolve) => {
    if (!persistentProcess) {
      throw new Error('Shell not initialized')
    }

    if (commandIsRunning) {
      resetShell(cwd)
    }

    commandIsRunning = true

    // Add special case for git log to limit output
    const modifiedCommand =
      command.trim() === 'git log' ? 'git log -n 5' : command

    const resolveCommand = (value: {
      result: string
      stdout: string
      exitCode: number | null
    }) => {
      commandIsRunning = false
      trackEvent(AnalyticsEvent.TERMINAL_COMMAND_COMPLETED, {
        command,
        result: value.result,
        stdout: value.stdout,
        exitCode: value.exitCode,
        mode,
        processType,
      })
      resolve(value)
    }

    if (processType === 'BACKGROUND') {
      runBackgroundCommand(
        {
          toolCallId,
          command: modifiedCommand,
          mode,
          cwd,
          stdoutFile,
          stderrFile,
        },
        resolveCommand
      )
    } else if (persistentProcess.type === 'pty') {
      if (mode === 'manager') {
        runCommandPtyManager(
          persistentProcess,
          modifiedCommand,
          cwd,
          maybeTimeoutSeconds,
          resolveCommand
        )
      } else {
        runCommandPty(
          persistentProcess,
          modifiedCommand,
          mode,
          cwd,
          maybeTimeoutSeconds,
          resolveCommand
        )
      }
    } else {
      // Fallback to child_process implementation
      runCommandChildProcess(
        persistentProcess,
        modifiedCommand,
        mode,
        cwd,
        maybeTimeoutSeconds,
        resolveCommand
      )
    }
  })
}

const echoLinePattern = new RegExp(`${promptIdentifier}[^\n]*\n`, 'g')
const commandDonePattern = new RegExp(
  `^${promptIdentifier}(.*)${promptIdentifier}[\\s\\S]*${promptIdentifier}`
)
export const runCommandPty = (
  persistentProcess: PersistentProcess & {
    type: 'pty'
  },
  command: string,
  mode: 'user' | 'assistant' | 'manager',
  cwd: string,
  maybeTimeoutSeconds: number | null,
  resolve: (value: {
    result: string
    stdout: string
    exitCode: number | null
  }) => void
) => {
  const ptyProcess = persistentProcess.pty

  if (command.trim() === 'clear') {
    // `clear` needs access to the main process stdout. This is a workaround.
    execSync('clear', { stdio: 'inherit' })
    resolve({
      result: formatResult(command, '', `Complete`),
      stdout: '',
      exitCode: 0,
    })
    return
  }

  const projectRoot = getProjectRoot()
  const isWindows = os.platform() === 'win32'
  if (mode === 'assistant') {
    const displayDirectory = path.join(
      path.parse(projectRoot).base,
      path.relative(projectRoot, path.resolve(projectRoot, cwd))
    )
    console.log(green(`${displayDirectory} > ${command}`))
  }

  let commandOutput = ''
  let buffer = promptIdentifier
  let echoLinesRemaining = isWindows ? 1 : command.split('\n').length

  let timer: NodeJS.Timeout | null = null
  if (maybeTimeoutSeconds !== null) {
    timer = setTimeout(() => {
      if (mode === 'assistant') {
        // Kill and recreate PTY
        resetShell(cwd)

        resolve({
          result: formatResult(
            command,
            commandOutput,
            `Command timed out after ${maybeTimeoutSeconds} seconds and was terminated. Shell has been restarted.`
          ),
          stdout: commandOutput,
          exitCode: 124,
        })
      }
    }, maybeTimeoutSeconds * 1000)
  }

  persistentProcess.timerId = timer

  const longestSuffixThatsPrefixOf = (str: string, target: string): string => {
    for (let len = target.length; len > 0; len--) {
      const prefix = target.slice(0, len)
      if (str.endsWith(prefix)) {
        return prefix
      }
    }

    return ''
  }

  const dataDisposable = ptyProcess.onData((data: string) => {
    buffer += data
    const suffix = longestSuffixThatsPrefixOf(buffer, promptIdentifier)
    let toProcess = buffer.slice(0, buffer.length - suffix.length)
    buffer = suffix

    const matches = toProcess.match(echoLinePattern)
    if (matches) {
      for (let i = 0; i < matches.length && echoLinesRemaining > 0; i++) {
        echoLinesRemaining = Math.max(echoLinesRemaining - 1, 0)
        // Process normal output line
        toProcess = toProcess.replace(echoLinePattern, '')
      }
    }

    const indexOfPromptIdentifier = toProcess.indexOf(promptIdentifier)
    if (indexOfPromptIdentifier !== -1) {
      buffer = toProcess.slice(indexOfPromptIdentifier) + buffer
      toProcess = toProcess.slice(0, indexOfPromptIdentifier)
    }

    process.stdout.write(toProcess)
    commandOutput += toProcess

    const commandDone = buffer.match(commandDonePattern)
    if (commandDone && echoLinesRemaining === 0) {
      // Command is done
      if (timer) {
        clearTimeout(timer)
      }
      dataDisposable.dispose()

      const exitCode = buffer.includes('Command completed')
        ? 0
        : (() => {
            const match = buffer.match(/Command failed with exit code (\d+)\./)
            return match ? parseInt(match[1]) : null
          })()
      const statusMessage = buffer.includes('Command completed')
        ? 'Complete'
        : `Failed with exit code: ${exitCode}`

      const newWorkingDirectory = commandDone[1]
      if (mode === 'assistant') {
        ptyProcess.write(`cd ${getWorkingDirectory()}\r\n`)

        resolve({
          result: formatResult(
            command,
            commandOutput,
            `cwd: ${path.resolve(projectRoot, cwd)}\n\n${statusMessage}`
          ),
          stdout: commandOutput,
          exitCode,
        })
        return
      }

      let outsideProject = false
      const currentWorkingDirectory = getWorkingDirectory()
      let finalCwd = currentWorkingDirectory
      if (newWorkingDirectory !== currentWorkingDirectory) {
        trackEvent(AnalyticsEvent.CHANGE_DIRECTORY, {
          from: currentWorkingDirectory,
          to: newWorkingDirectory,
          isSubdir: isSubdir(currentWorkingDirectory, newWorkingDirectory),
        })
        if (path.relative(projectRoot, newWorkingDirectory).startsWith('..')) {
          outsideProject = true
          console.log(`
Unable to cd outside of the project root (${projectRoot})
      
If you want to change the project root:
1. Exit Codebuff (type "exit")
2. Navigate into the target directory (type "cd ${newWorkingDirectory}")
3. Restart Codebuff`)
          ptyProcess.write(`cd ${currentWorkingDirectory}\r\n`)
        } else {
          setWorkingDirectory(newWorkingDirectory)
          finalCwd = newWorkingDirectory
        }
      }

      resolve({
        result: formatResult(
          command,
          commandOutput,
          buildArray([
            `cwd: ${currentWorkingDirectory}`,
            `${statusMessage}\n`,
            outsideProject &&
              `Detected final cwd outside project root. Reset cwd to ${currentWorkingDirectory}`,
            `Final **user** cwd: ${finalCwd} (Assistant's cwd is still project root)`,
          ]).join('\n')
        ),
        stdout: commandOutput,
        exitCode,
      })
      return
    }
  })

  // Write the command
  const cdCommand = `cd ${path.resolve(projectRoot, cwd)}`
  const commandWithCheck = isWindows
    ? `${cdCommand} & ${command} & echo ${promptIdentifier}%cd%${promptIdentifier}`
    : `${cdCommand}; ${command}; ec=$?; printf "${promptIdentifier}$(pwd)${promptIdentifier}"; if [ $ec -eq 0 ]; then printf "Command completed."; else printf "Command failed with exit code $ec."; fi`
  ptyProcess.write(`${commandWithCheck}\r`)
}

const runCommandChildProcess = (
  persistentProcess: ReturnType<typeof createPersistantProcess> & {
    type: 'process'
  },
  command: string,
  mode: 'user' | 'assistant' | 'manager',
  cwd: string,
  maybeTimeoutSeconds: number | null,
  resolve: (value: {
    result: string
    stdout: string
    exitCode: number | null
  }) => void
) => {
  const isWindows = os.platform() === 'win32'
  let commandOutput = ''

  if (mode === 'assistant') {
    console.log(green(`> ${command}`))
  }

  const childProcess = spawn(
    persistentProcess.shell,
    [isWindows ? '/c' : '-c', command],
    {
      cwd,
      env: {
        ...process.env,
        PAGER: 'cat',
        GIT_PAGER: 'cat',
        GIT_TERMINAL_PROMPT: '0',
        LESS: '-FRX',
      },
    }
  )
  persistentProcess = {
    ...persistentProcess,
    childProcess,
  }

  let timer: NodeJS.Timeout | null = null
  if (maybeTimeoutSeconds !== null) {
    timer = setTimeout(() => {
      resetShell(cwd)
      if (mode === 'assistant') {
        resolve({
          result: formatResult(
            command,
            commandOutput,
            `Command timed out after ${maybeTimeoutSeconds} seconds and was terminated.`
          ),
          stdout: commandOutput,
          exitCode: 124,
        })
      }
    }, maybeTimeoutSeconds * 1000)
  }

  persistentProcess.timerId = timer

  childProcess.stdout.on('data', (data: Buffer) => {
    const output = data.toString()
    process.stdout.write(output)
    commandOutput += output
  })

  childProcess.stderr.on('data', (data: Buffer) => {
    const output = data.toString()
    process.stdout.write(output)
    commandOutput += output
  })

  childProcess.on('close', (code) => {
    if (timer) {
      clearTimeout(timer)
    }

    if (command.startsWith('cd ') && mode === 'user') {
      const newWorkingDirectory = command.split(' ')[1]
      cwd = setWorkingDirectory(path.join(cwd, newWorkingDirectory))
    }

    if (mode === 'assistant') {
      console.log(green(`Command completed`))
    }

    resolve({
      result: formatResult(command, commandOutput, `complete`),
      stdout: commandOutput,
      exitCode: childProcess.exitCode,
    })
  })
}

export function killAndResetPersistentProcess() {
  if (persistentProcess?.type === 'pty') {
    persistentProcess.pty.kill()
    persistentProcess = null
  }
}

export function clearScreen() {
  process.stdout.write('\u001b[2J\u001b[0;0H')
}

// New function specifically for manager mode with settling behavior
export const runCommandPtyManager = (
  persistentProcess: PersistentProcess & {
    type: 'pty'
  },
  command: string,
  cwd: string,
  maybeTimeoutSeconds: number | null,
  resolve: (value: {
    result: string
    stdout: string
    exitCode: number | null
  }) => void
) => {
  const ptyProcess = persistentProcess.pty

  if (command.trim() === 'clear') {
    // `clear` needs access to the main process stdout. This is a workaround.
    execSync('clear', { stdio: 'inherit' })
    resolve({
      result: formatResult(command, '', `Complete`),
      stdout: '',
      exitCode: 0,
    })
    return
  }

  const projectRoot = getProjectRoot()
  const isWindows = os.platform() === 'win32'

  console.log(green(`${cwd} > ${command}`))

  let commandOutput = ''
  let buffer = promptIdentifier
  let echoLinesRemaining = isWindows ? 1 : command.split('\n').length

  let timer: NodeJS.Timeout | null = null
  let settleTimer: NodeJS.Timeout | null = null

  // Use the provided timeout or default to 30 seconds for manager mode
  const managerTimeoutMs =
    maybeTimeoutSeconds !== null ? maybeTimeoutSeconds * 1000 : 30000

  if (maybeTimeoutSeconds !== null) {
    timer = setTimeout(() => {
      // In manager mode, don't kill the terminal - just report what we have
      if (timer) {
        clearTimeout(timer)
      }
      if (settleTimer) {
        clearTimeout(settleTimer)
      }
      dataDisposable.dispose()

      resolve({
        result: formatResult(
          command,
          commandOutput,
          `Command timed out after ${managerTimeoutMs / 1000} seconds. Output captured so far. Terminal is still running.`
        ),
        stdout: commandOutput,
        exitCode: null, // null indicates timeout, not failure
      })
    }, managerTimeoutMs)
  }

  persistentProcess.timerId = timer

  const longestSuffixThatsPrefixOf = (str: string, target: string): string => {
    for (let len = target.length; len > 0; len--) {
      const prefix = target.slice(0, len)
      if (str.endsWith(prefix)) {
        return prefix
      }
    }

    return ''
  }

  const finishCommand = (exitCode: number | null = null) => {
    if (timer) {
      clearTimeout(timer)
    }
    if (settleTimer) {
      clearTimeout(settleTimer)
    }
    dataDisposable.dispose()

    const statusMessage =
      exitCode === 0
        ? 'Complete'
        : exitCode === null
          ? 'Comand started'
          : `Failed with exit code: ${exitCode}`

    resolve({
      result: formatResult(
        command,
        undefined,
        `cwd: ${path.resolve(projectRoot, cwd)}\n\n${statusMessage}`
      ),
      stdout: commandOutput,
      exitCode,
    })
  }

  const dataDisposable = ptyProcess.onData((data: string) => {
    buffer += data
    const suffix = longestSuffixThatsPrefixOf(buffer, promptIdentifier)
    let toProcess = buffer.slice(0, buffer.length - suffix.length)
    buffer = suffix

    const matches = toProcess.match(echoLinePattern)
    if (matches) {
      for (let i = 0; i < matches.length && echoLinesRemaining > 0; i++) {
        echoLinesRemaining = Math.max(echoLinesRemaining - 1, 0)
        // Process normal output line
        toProcess = toProcess.replace(echoLinePattern, '')
      }
    }

    const indexOfPromptIdentifier = toProcess.indexOf(promptIdentifier)
    if (indexOfPromptIdentifier !== -1) {
      buffer = toProcess.slice(indexOfPromptIdentifier) + buffer
      toProcess = toProcess.slice(0, indexOfPromptIdentifier)
    }

    process.stdout.write(toProcess)
    commandOutput += toProcess

    // Reset settle timer whenever we get new output
    if (settleTimer) {
      clearTimeout(settleTimer)
    }

    // Set settle timer for 3000ms - if no new output comes, finish the command
    settleTimer = setTimeout(() => {
      finishCommand()
    }, 3000)

    const commandDone = buffer.match(commandDonePattern)
    if (commandDone && echoLinesRemaining === 0) {
      // Command is done
      const exitCode = buffer.includes('Command completed')
        ? 0
        : (() => {
            const match = buffer.match(/Command failed with exit code (\d+)\./)
            return match ? parseInt(match[1]) : null
          })()

      finishCommand(exitCode)
      return
    }
  })

  ptyProcess.write(`${command}`)
  setTimeout(() => {
    ptyProcess.write('\r')
  }, 50)
}

// Add a function to get new terminal output since last read
export const readNewTerminalOutput = (
  options: {
    maxLength: number
  } = { maxLength: COMMAND_OUTPUT_LIMIT }
): string => {
  if (!persistentProcess) {
    return ''
  }

  const currentLength = persistentProcess.globalOutputBuffer.length
  const newOutput = persistentProcess.globalOutputBuffer.slice(
    persistentProcess.globalOutputLastReadLength
  )

  // Update the last read position
  persistentProcess.globalOutputLastReadLength = currentLength

  return truncateStringWithMessage({
    str: newOutput,
    maxLength: options.maxLength,
    remove: 'MIDDLE',
  })
}<|MERGE_RESOLUTION|>--- conflicted
+++ resolved
@@ -156,7 +156,6 @@
       )
     }
 
-<<<<<<< HEAD
     const persistentProcessInfo: PersistentProcess = {
       type: 'pty',
       shell: 'pty',
@@ -173,8 +172,6 @@
       }
     })
 
-    return persistentProcessInfo
-=======
     if (process.env.NEXT_PUBLIC_CB_ENVIRONMENT === 'local') {
       persistentPty.onData((data: string) => {
         mkdirSync('debug', { recursive: true })
@@ -185,8 +182,7 @@
       })
     }
 
-    return { type: 'pty', shell: 'pty', pty: persistentPty, timerId: null }
->>>>>>> 59dc5537
+    return persistentProcessInfo
   } else {
     // Fallback to child_process
     const isWindows = os.platform() === 'win32'
