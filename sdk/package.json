{
  "name": "@codebuff/sdk",
  "private": false,
  "access": "public",
  "version": "0.1.20",
  "description": "Official SDK for Codebuff — AI coding agent & framework",
  "license": "Apache-2.0",
  "type": "module",
  "main": "./dist/sdk/src/index.js",
  "types": "./dist/sdk/src/index.d.ts",
  "exports": {
    ".": {
      "types": "./dist/sdk/src/index.d.ts",
      "import": "./dist/sdk/src/index.js",
      "default": "./dist/sdk/src/index.js"
    }
  },
  "files": [
    "dist",
    "README.md",
    "CHANGELOG.md",
    "../packages/code-map/src/tree-sitter-queries"
  ],
  "scripts": {
    "build": "tsc && npm run copy-scm-files",
    "copy-scm-files": "mkdir -p dist/packages/code-map/src/tree-sitter-queries && cp -r ../packages/code-map/src/tree-sitter-queries/*.scm dist/packages/code-map/src/tree-sitter-queries/ && cp ../packages/code-map/src/tree-sitter-queries/readme.md dist/packages/code-map/src/tree-sitter-queries/",
    "clean": "rm -rf dist",
    "prepare-dist": "node scripts/publish.js --dry-run",
    "publish-sdk": "node scripts/publish.js --public",
    "publish-dry-run": "node scripts/publish.js --dry-run",
    "prepublishOnly": "bun run clean && bun run build",
    "typecheck": "tsc --noEmit -p .",
    "test": "bun test"
  },
  "sideEffects": false,
  "engines": {
    "node": ">=18.0.0"
  },
  "keywords": [
    "codebuff",
    "ai",
    "code-editing",
    "assistant",
    "sdk",
    "typescript"
  ],
  "repository": {
    "type": "git",
    "url": "https://github.com/codebuff/codebuff.git",
    "directory": "sdk"
  },
  "homepage": "https://codebuff.com",
  "bugs": {
    "url": "https://github.com/codebuff/codebuff/issues"
  },
  "dependencies": {
    "ai": "^5.0.0",
    "diff": "8.0.2",
    "zod": "^4.0.0",
    "@vscode/tree-sitter-wasm": "0.1.4",
    "web-tree-sitter": "0.25.6",
<<<<<<< HEAD
    "@vscode/ripgrep": "^1.15.9"
=======
    "@vscode/ripgrep": "1.15.14"
>>>>>>> ea22b750
  },
  "devDependencies": {
    "@types/diff": "8.0.0",
    "@types/node": "22",
    "@types/bun": "^1.2.11"
  }
}<|MERGE_RESOLUTION|>--- conflicted
+++ resolved
@@ -59,11 +59,7 @@
     "zod": "^4.0.0",
     "@vscode/tree-sitter-wasm": "0.1.4",
     "web-tree-sitter": "0.25.6",
-<<<<<<< HEAD
-    "@vscode/ripgrep": "^1.15.9"
-=======
     "@vscode/ripgrep": "1.15.14"
->>>>>>> ea22b750
   },
   "devDependencies": {
     "@types/diff": "8.0.0",
