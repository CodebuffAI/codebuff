import {
  initialSessionState,
  applyOverridesToSessionState,
  type RunState,
} from './run-state'
import { changeFile } from './tools/change-file'
import { codeSearch } from './tools/code-search'
import { getFiles } from './tools/read-files'
import { runTerminalCommand } from './tools/run-terminal-command'
import { WebSocketHandler } from './websocket-client'
import {
  PromptResponseSchema,
  type ServerAction,
} from '../../common/src/actions'
import { API_KEY_ENV_VAR } from '../../common/src/constants'
import { MAX_AGENT_STEPS_DEFAULT } from '../../common/src/constants/agents'
import { toolNames } from '../../common/src/tools/constants'
import {
  clientToolCallSchema,
  PublishedClientToolName,
  type ClientToolCall,
  type ClientToolName,
  type CodebuffToolOutput,
} from '../../common/src/tools/list'

import type { CustomToolDefinition } from './custom-tool'
import type { AgentDefinition } from '../../common/src/templates/initial-agents-dir/types/agent-definition'
<<<<<<< HEAD
import type {
  PublishedToolName,
  ToolName,
} from '../../common/src/tools/constants'
import type { ToolResultOutput } from '../../common/src/types/messages/content-part'
=======
import type { ToolName } from '../../common/src/tools/constants'
import type {
  ToolResultOutput,
  ToolResultPart,
} from '../../common/src/types/messages/content-part'
>>>>>>> f757b555
import type { PrintModeEvent } from '../../common/src/types/print-mode'
import type { SessionState } from '../../common/src/types/session-state'

export type CodebuffClientOptions = {
  // Provide an API key or set the CODEBUFF_API_KEY environment variable.
  apiKey?: string
  cwd?: string
  onError: (error: { message: string }) => void
  overrideTools?: Partial<
    {
      [K in ClientToolName & PublishedToolName]: (
        input: ClientToolCall<K>['input'],
      ) => Promise<CodebuffToolOutput<K>>
    } & {
      // Include read_files separately, since it has a different signature.
      read_files: (input: {
        filePaths: string[]
      }) => Promise<Record<string, string | null>>
    }
  >
}

export class CodebuffClient {
  public cwd: string

  private readonly websocketHandler: WebSocketHandler
  private readonly overrideTools: NonNullable<
    CodebuffClientOptions['overrideTools']
  >
  private readonly fingerprintId = `codebuff-sdk-${Math.random().toString(36).substring(2, 15)}`

  private readonly promptIdToHandlers: Record<
    string,
    {
      handleEvent?: (event: PrintModeEvent) => void
      handleStreamChunk?: (chunk: string) => void
      resolveResponse?: {
        resolve: (response: any) => void
        reject: (error: any) => void
      }
      customToolHandler?: WebSocketHandler['handleToolCall']
    }
  > = {}

  constructor({ apiKey, cwd, onError, overrideTools }: CodebuffClientOptions) {
    const foundApiKey = apiKey ?? process.env[API_KEY_ENV_VAR]
    if (!foundApiKey) {
      throw new Error(
        `Codebuff API key not found. Please provide an apiKey in the constructor of CodebuffClient or set the ${API_KEY_ENV_VAR} environment variable.`,
      )
    }

    this.cwd = cwd ?? process.cwd()
    this.overrideTools = overrideTools ?? {}
    this.websocketHandler = new WebSocketHandler({
      apiKey: foundApiKey,
      onWebsocketError: (error) => {
        onError({ message: error.message })
      },
      onWebsocketReconnect: () => {},
      onRequestReconnect: async () => {},
      onResponseError: async (error) => {
        onError({ message: error.message })
      },
      readFiles: this.readFiles.bind(this),
      handleToolCall: this.handleToolCall.bind(this),
      onCostResponse: async () => {},

      onResponseChunk: async (action) => {
        const { userInputId, chunk } = action
        if (typeof chunk === 'string') {
          const handleStreamChunk =
            this.promptIdToHandlers[userInputId]?.handleStreamChunk
          if (handleStreamChunk) {
            handleStreamChunk(chunk)
          }
        } else {
          const handleEvent = this.promptIdToHandlers[userInputId]?.handleEvent
          if (handleEvent) {
            handleEvent(chunk)
          }
        }
      },
      onSubagentResponseChunk: async () => {},

      onPromptResponse: this.handlePromptResponse.bind(this),
      onPromptError: this.handlePromptResponse.bind(this),
    })
  }

  public closeConnection() {
    this.websocketHandler.close()
  }

  /**
   * Run a Codebuff agent with the specified options.
   *
   * @param agent - The agent to run. Use 'base' for the default agent, or specify a custom agent ID if you made your own agent config.
   * @param prompt - The user prompt describing what you want the agent to do.
   * @param params - (Optional) Additional parameters for the agent. Most agents don't use this, but some custom agents can take a JSON object as input in addition to the user prompt string.
   * @param handleEvent - (Optional) Callback function that receives every event during execution (assistant messages, tool calls, etc.). This allows you to stream the agent's progress in real-time. We will likely add a token-by-token streaming callback in the future.
   * @param previousRun - (Optional) JSON state returned from a previous run() call. Use this to continue a conversation or session with the agent, maintaining context from previous interactions.
   * @param projectFiles - (Optional) All the files in your project as a plain JavaScript object. Keys should be the full path from your current directory to each file, and values should be the string contents of the file. Example: { "src/index.ts": "console.log('hi')" }. This helps Codebuff pick good source files for context.
   * @param knowledgeFiles - (Optional) Knowledge files to inject into every run() call. Uses the same schema as projectFiles - keys are file paths and values are file contents. These files are added directly to the agent's context.
   * @param agentDefinitions - (Optional) Array of custom agent definitions. Each object should satisfy the AgentDefinition type. You can input the agent's id field into the agent parameter to run that agent.
   * @param customToolDefinitions - (Optional) Array of custom tool definitions that extend the agent's capabilities. Each tool definition includes a name, Zod schema for input validation, and a handler function. These tools can be called by the agent during execution.
   * @param maxAgentSteps - (Optional) Maximum number of steps the agent can take before stopping. Use this as a safety measure in case your agent starts going off the rails. A reasonable number is around 20.
   *
   * @returns A Promise that resolves to a RunState JSON object which you can pass to a subsequent run() call to continue the run. Use result.output to get the agent's output.
   */
  public async run<A extends string = string, B = any, C = any>({
    agent,
    prompt,
    params,
    handleEvent,
    handleStreamChunk,
    previousRun,
    projectFiles,
    knowledgeFiles,
    agentDefinitions,
    customToolDefinitions,
    maxAgentSteps = MAX_AGENT_STEPS_DEFAULT,
    extraToolResults,
  }: {
    agent: string
    prompt: string
    params?: Record<string, any>
    handleEvent?: (event: PrintModeEvent) => void
    handleStreamChunk?: (chunk: string) => void
    previousRun?: RunState
    projectFiles?: Record<string, string>
    knowledgeFiles?: Record<string, string>
    agentDefinitions?: AgentDefinition[]
    customToolDefinitions?: CustomToolDefinition<A, B, C>[]
    maxAgentSteps?: number
    extraToolResults?: ToolResultPart[]
  }): Promise<RunState> {
    await this.websocketHandler.connect()

    const promptId = Math.random().toString(36).substring(2, 15)

    let sessionState: SessionState
    if (previousRun?.sessionState) {
      // applyOverridesToSessionState handles deep cloning and applying any provided overrides
      sessionState = await applyOverridesToSessionState(
        this.cwd,
        previousRun.sessionState,
        {
          knowledgeFiles,
          agentDefinitions,
          customToolDefinitions,
          projectFiles,
          maxAgentSteps,
        },
      )
    } else {
      // No previous run, so create a fresh session state
      sessionState = await initialSessionState(this.cwd, {
        knowledgeFiles,
        agentDefinitions,
        customToolDefinitions,
        projectFiles,
        maxAgentSteps,
      })
    }
    this.promptIdToHandlers[promptId] = {
      handleEvent,
      handleStreamChunk,
    }
    if (customToolDefinitions) {
      this.promptIdToHandlers[promptId].customToolHandler = async ({
        toolName,
        input,
      }) => {
        const toolDefs = customToolDefinitions.filter(
          (def) => def.toolName === toolName,
        )
        if (toolDefs.length === 0) {
          throw new Error(
            `Implementation for custom tool ${toolName} not found.`,
          )
        }
        const toolDef = toolDefs[toolDefs.length - 1]
        const handler = toolDef.handler
        try {
          return {
            output: toolDef.outputSchema.parse(
              await handler(toolDef.zodSchema.parse(input)),
            ),
          }
        } catch (error) {
          return {
            output: [
              {
                type: 'json',
                value: {
                  errorMessage:
                    error &&
                    typeof error === 'object' &&
                    'message' in error &&
                    typeof error.message === 'string'
                      ? error.message
                      : typeof error === 'string'
                        ? error
                        : 'Unknown error',
                },
              },
            ],
          }
        }
      }
    }
    this.websocketHandler.sendInput({
      promptId,
      prompt,
      promptParams: params,
      fingerprintId: this.fingerprintId,
      costMode: 'normal',
      sessionState,
      toolResults: extraToolResults ?? [],
      agentId: agent,
    })

    return new Promise<RunState>((resolve, reject) => {
      this.promptIdToHandlers[promptId].resolveResponse = { resolve, reject }
    })
  }

  private async handlePromptResponse(
    action: ServerAction<'prompt-response'> | ServerAction<'prompt-error'>,
  ) {
    const promptId =
      action.type === 'prompt-response' ? action.promptId : action.userInputId
    const promiseActions = this.promptIdToHandlers[promptId]?.resolveResponse
    if (!promiseActions) {
      return
    }

    delete this.promptIdToHandlers[promptId]

    if (action.type === 'prompt-error') {
      promiseActions.reject(new Error(action.message))
    } else if (action.type === 'prompt-response') {
      const parsedAction = PromptResponseSchema.safeParse(action)
      if (!parsedAction.success) {
        const message = [
          'Received invalid prompt response from server:',
          JSON.stringify(parsedAction.error.issues),
          'If this issues persists, please contact support@codebuff.com',
        ].join('\n')
        promiseActions.reject(new Error(message))
      } else {
        const { sessionState, output } = parsedAction.data
        const state: RunState = {
          sessionState,
          output: output ?? {
            type: 'error',
            message: 'No output from agent',
          },
        }
        promiseActions.resolve(state)
      }
    }
  }

  private async readFiles({ filePaths }: { filePaths: string[] }) {
    const override = this.overrideTools.read_files
    if (override) {
      return await override({ filePaths })
    }
    return getFiles(filePaths, this.cwd)
  }

  private async handleToolCall(
    action: ServerAction<'tool-call-request'>,
  ): ReturnType<WebSocketHandler['handleToolCall']> {
    clientToolCallSchema.parse(action)
    const toolName = action.toolName
    const input = action.input

    let result: ToolResultOutput[]
    if (!toolNames.includes(toolName as ToolName)) {
      const customToolHandler =
        this.promptIdToHandlers[action.userInputId].customToolHandler
      if (!customToolHandler) {
        throw new Error(
          `Custom tool handler not found for user input ID ${action.userInputId}`,
        )
      }
      return customToolHandler(action)
    }

    try {
      let override = this.overrideTools[toolName as PublishedClientToolName]
      if (!override && toolName === 'str_replace') {
        // Note: write_file and str_replace have the same implementation, so reuse their write_file override.
        override = this.overrideTools['write_file']
      }
      if (override) {
        result = await override(input as any)
      } else if (toolName === 'end_turn') {
        result = []
      } else if (toolName === 'write_file' || toolName === 'str_replace') {
        result = changeFile(input, this.cwd)
      } else if (toolName === 'run_terminal_command') {
        result = await runTerminalCommand({
          ...input,
          cwd: input.cwd ?? this.cwd,
        } as Parameters<typeof runTerminalCommand>[0])
      } else if (toolName === 'code_search') {
        result = await codeSearch({
          projectPath: this.cwd,
          ...input,
        } as Parameters<typeof codeSearch>[0])
      } else if (toolName === 'run_file_change_hooks') {
        // No-op: SDK doesn't run file change hooks
        result = [
          {
            type: 'json',
            value: {
              message: 'File change hooks are not supported in SDK mode',
            },
          },
        ]
      } else {
        throw new Error(
          `Tool not implemented in SDK. Please provide an override or modify your agent to not use this tool: ${toolName}`,
        )
      }
    } catch (error) {
      return {
        output: [
          {
            type: 'json',
            value: {
              errorMessage:
                error &&
                typeof error === 'object' &&
                'message' in error &&
                typeof error.message === 'string'
                  ? error.message
                  : typeof error === 'string'
                    ? error
                    : 'Unknown error',
            },
          },
        ],
      }
    }
    return {
      output: result,
    }
  }
}<|MERGE_RESOLUTION|>--- conflicted
+++ resolved
@@ -25,19 +25,14 @@
 
 import type { CustomToolDefinition } from './custom-tool'
 import type { AgentDefinition } from '../../common/src/templates/initial-agents-dir/types/agent-definition'
-<<<<<<< HEAD
 import type {
   PublishedToolName,
   ToolName,
 } from '../../common/src/tools/constants'
-import type { ToolResultOutput } from '../../common/src/types/messages/content-part'
-=======
-import type { ToolName } from '../../common/src/tools/constants'
 import type {
   ToolResultOutput,
   ToolResultPart,
 } from '../../common/src/types/messages/content-part'
->>>>>>> f757b555
 import type { PrintModeEvent } from '../../common/src/types/print-mode'
 import type { SessionState } from '../../common/src/types/session-state'
 
