--- conflicted
+++ resolved
@@ -233,53 +233,6 @@
     )
     const publishedAgentIds = await getPublishedAgentIds(requestedPublisherId)
 
-<<<<<<< HEAD
-    const existsInSamePublisher = (full: string) =>
-      publishingAgentIds.has(full) || publishedAgentIds.has(full)
-
-    async function getLatestPublishedVersion(
-      publisherId: string,
-      agentId: string
-    ): Promise<string | null> {
-      const latest = await db
-        .select({ version: schema.agentConfig.version })
-        .from(schema.agentConfig)
-        .where(
-          and(
-            eq(schema.agentConfig.publisher_id, publisherId),
-            eq(schema.agentConfig.id, agentId)
-          )
-        )
-        .orderBy(
-          desc(schema.agentConfig.major),
-          desc(schema.agentConfig.minor),
-          desc(schema.agentConfig.patch)
-        )
-        .limit(1)
-        .then((rows) => rows[0])
-      return latest?.version ?? null
-    }
-
-    const agentEntries: AgentVersionEntry[] = agentVersions.map((av) => ({
-      id: av.id,
-      version: stringifyVersion(av.version),
-      data: av.data,
-    }))
-
-    try {
-      await resolveAndValidateSubagents({
-        agents: agentEntries,
-        requestedPublisherId,
-        existsInSamePublisher,
-        getLatestPublishedVersion,
-      })
-    } catch (err) {
-      if (err instanceof SubagentResolutionError) {
-        return NextResponse.json(
-          { error: 'Invalid spawnable agent', details: err.message },
-          { status: 400 }
-        )
-=======
     for (const agent of agents) {
       if (agent.spawnableAgents) {
         for (const subagent of agent.spawnableAgents) {
@@ -293,21 +246,56 @@
               { status: 400 }
             )
           }
-
-          if (
-            !publishingAgentIds.has(subagent) &&
-            !publishedAgentIds.has(subagent)
-          ) {
-            return NextResponse.json(
-              {
-                error: 'Invalid spawnable agent',
-                details: `Agent '${agent.id}' references spawnable agent '${subagent}' which is not published and not included in this request.`,
-              },
-              { status: 400 }
-            )
-          }
         }
->>>>>>> 496d4f7d
+      }
+    }
+
+    // Add helper to check if a subagent is included in this publish or already published
+    const existsInSamePublisher = (full: string) =>
+      publishingAgentIds.has(full) || publishedAgentIds.has(full)
+
+    async function getLatestPublishedVersion(
+      publisherId: string,
+      agentId: string
+    ): Promise<string | null> {
+      const latest = await db
+        .select({ version: schema.agentConfig.version })
+        .from(schema.agentConfig)
+        .where(
+          and(
+            eq(schema.agentConfig.publisher_id, publisherId),
+            eq(schema.agentConfig.id, agentId)
+          )
+        )
+        .orderBy(
+          desc(schema.agentConfig.major),
+          desc(schema.agentConfig.minor),
+          desc(schema.agentConfig.patch)
+        )
+        .limit(1)
+        .then((rows) => rows[0])
+      return latest?.version ?? null
+    }
+
+    const agentEntries: AgentVersionEntry[] = agentVersions.map((av) => ({
+      id: av.id,
+      version: stringifyVersion(av.version),
+      data: av.data,
+    }))
+
+    try {
+      await resolveAndValidateSubagents({
+        agents: agentEntries,
+        requestedPublisherId,
+        existsInSamePublisher,
+        getLatestPublishedVersion,
+      })
+    } catch (err) {
+      if (err instanceof SubagentResolutionError) {
+        return NextResponse.json(
+          { error: 'Invalid spawnable agent', details: err.message },
+          { status: 400 }
+        )
       }
       throw err
     }
