--- conflicted
+++ resolved
@@ -11,11 +11,7 @@
   const { toast } = useToast()
 
   const copyToClipboard = () => {
-<<<<<<< HEAD
     navigator.clipboard.writeText('npm install -g codebuff')
-=======
-    navigator.clipboard.writeText('npm install -g Codebuff')
->>>>>>> cbc10535
     toast({
       title: `Copied to clipboard`,
       description: "Let's code! 🤖",
@@ -113,15 +109,9 @@
                 Multi-file Editing
               </h3>
               <p className="text-gray-500">
-<<<<<<< HEAD
                 Request changes and Codebuff will autonomously 
                 read relevant files from your codebase and implement the edits.
                 </p>
-=======
-                Codebuff understands your entire codebase, providing
-                context-aware suggestions and edits.
-              </p>
->>>>>>> cbc10535
             </div>
             <div className="bg-gray-900 p-6 rounded-lg">
               <TerminalIcon className="h-12 w-12 text-blue-500 mb-4" />
@@ -129,13 +119,8 @@
                 Build Apps from Scratch
               </h3>
               <p className="text-gray-500">
-<<<<<<< HEAD
                 Codebuff can build entire apps and webpages from 
                 just natural language commands, all in your terminal.
-=======
-                Write code using plain English. Codebuff translates your
-                instructions into efficient, clean code.
->>>>>>> cbc10535
               </p>
             </div>
             <div className="bg-gray-900 p-6 rounded-lg">
